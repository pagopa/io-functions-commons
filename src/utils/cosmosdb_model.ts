--- conflicted
+++ resolved
@@ -2,12 +2,7 @@
 
 import { right } from "fp-ts/lib/Either";
 import { fromNullable, none, Option, some } from "fp-ts/lib/Option";
-import {
-  fromEither,
-  fromLeft,
-  TaskEither,
-  tryCatch
-} from "fp-ts/lib/TaskEither";
+import { fromEither, TaskEither, tryCatch } from "fp-ts/lib/TaskEither";
 
 import * as t from "io-ts";
 
@@ -181,26 +176,20 @@
     partitionKey: string,
     options?: RequestOptions
   ): TaskEither<CosmosErrors, Option<TR>> {
-<<<<<<< HEAD
-    return tryCatch(
-=======
     return tryCatch<CosmosErrors, ItemResponse<TR>>(
->>>>>>> 87ce9a3f
       () => this.container.item(documentId, partitionKey).read(options),
       toCosmosErrorResponse
     )
       .map(_ => fromNullable(_.resource))
-      .foldTaskEither<CosmosErrors, Option<TR>>(
-        err => fromLeft(err),
-        _ =>
-          _.isSome()
-            ? fromEither(
-                this.retrievedItemT
-                  .decode(_.value)
-                  .map(some)
-                  .mapLeft(CosmosDecodingError)
-              )
-            : fromEither(right(none))
+      .chain(_ =>
+        _.isSome()
+          ? fromEither(
+              this.retrievedItemT
+                .decode(_.value)
+                .map(some)
+                .mapLeft(CosmosDecodingError)
+            )
+          : fromEither(right(none))
       );
   }
 
@@ -253,28 +242,22 @@
     query: string | SqlQuerySpec,
     options?: FeedOptions
   ): TaskEither<CosmosErrors, Option<TR>> {
-<<<<<<< HEAD
-    return tryCatch(
-=======
     return tryCatch<CosmosErrors, FeedResponse<TR>>(
->>>>>>> 87ce9a3f
       () => this.container.items.query<TR>(query, options).fetchAll(),
       toCosmosErrorResponse
     )
       .map(_ => fromNullable(_.resources))
-      .foldTaskEither<CosmosErrors, Option<TR>>(
-        err => fromLeft(err),
-        _ =>
-          _.isSome()
-            ? _.value.length > 0
-              ? fromEither(
-                  this.retrievedItemT
-                    .decode(_.value[0])
-                    .map(some)
-                    .mapLeft(CosmosDecodingError)
-                )
-              : fromEither(right(none))
+      .chain(_ =>
+        _.isSome()
+          ? _.value.length > 0
+            ? fromEither(
+                this.retrievedItemT
+                  .decode(_.value[0])
+                  .map(some)
+                  .mapLeft(CosmosDecodingError)
+              )
             : fromEither(right(none))
+          : fromEither(right(none))
       );
   }
 }
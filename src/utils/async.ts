/**
 * Maps over an AsyncIterator
 */
export function mapAsyncIterator<T, V>(
  iter: AsyncIterator<T>,
  f: (t: T) => V
): AsyncIterator<V> {
  return {
    next: () =>
      iter.next().then((result: IteratorResult<T>) =>
        // IteratorResult defines that when done=true, then value=undefined
        // that is, when the iterator is done there is no value to be procesed
        result.done ? result : { done: false, value: f(result.value) }
      )
  };
}

/**
 * Maps over an AsyncIterable
 */
export function mapAsyncIterable<T, V>(
  source: AsyncIterable<T>,
  f: (t: T) => V
): AsyncIterable<V> {
  const iter = source[Symbol.asyncIterator]();
  const iterMapped = mapAsyncIterator(iter, f);
  return {
    [Symbol.asyncIterator]: () => iterMapped
  };
}

export async function asyncIteratorToArray<T>(
  iter: AsyncIterator<T>
): Promise<ReadonlyArray<T>> {
  const acc = Array<T>();

  while (true) {
    const next = await iter.next();
    if (next.done === true) {
      return acc;
    }
    acc.push(next.value);
  }
}

export async function asyncIterableToArray<T>(
  source: AsyncIterable<T>
): Promise<ReadonlyArray<T>> {
  const iter = source[Symbol.asyncIterator]();
  return asyncIteratorToArray(iter);
}

/**
 * Create a new AsyncIterator providing only the values that satisfy the predicate function.
 * The predicate function is also an optional Type Guard function if types T and K are different.
 *
 * Example:
 * ```
 * const i: AsyncIterator<Either<E, A>> = {} as AsyncIterator<Either<E, A>>;
 * const newI: AsyncIterator<Right<E, A>> = filterAsyncIterator<Either<E, A>, Right<E, A>>(i, isRight);
 * ```
 * @param iter Original AsyncIterator
 * @param predicate Predicate function
 */
export function filterAsyncIterator<T, K = T>(
  iter: AsyncIterator<T | K>,
  predicate: (value: T | K) => value is K
  // tslint:disable-next-line: no-any
): AsyncIterator<K, any> {
  // tslint:disable-next-line: no-any
  async function* getValues(): AsyncGenerator<K, any, unknown> {
    while (true) {
      const { done, value } = await iter.next();
      if (done) {
        return value;
      }
      if (predicate(value)) {
        yield value;
      }
    }
  }
  return {
    next: async () => {
      return await getValues().next();
    }
  };
}

/**
 * Create a new AsyncIterable providing only the values that satisfy the predicate function.
 * The predicate function is also an optional Type Guard function if types T and K are different.
 *
 * Example:
 * ```
 * const i: AsyncIterable<Either<E, A>> = {} as AsyncIterable<Either<E, A>>;
 * const f: AsyncIterable<Right<E, A>> = filterAsyncIterable<Either<E, A>, Right<E, A>>(i, isRight);
 * ```
 * @param iterable Original AsyncIterable
 * @param predicate Predicate function
 */
<<<<<<< HEAD
export function filterAsyncIterator<T, K extends T>(
  iter: AsyncIterator<T>,
  predicate: (value: T) => value is K
): AsyncIterator<K> {
  const iterable = {
    [Symbol.asyncIterator]: () => iter
=======
export const filterAsyncIterable = <T, K = T>(
  source: AsyncIterable<T | K>,
  predicate: (value: T | K) => value is K
): AsyncIterable<K> => {
  const iter = source[Symbol.asyncIterator]();
  return {
    [Symbol.asyncIterator]: () => filterAsyncIterator(iter, predicate)
>>>>>>> 4028132c
  };
};

/**
 * Create a new AsyncIterator which provide one by one the values ​​contained into the input AsyncIterator
 *
 * @param iter Original AsyncIterator
 */
export function flattenAsyncIterator<T>(
  iter: AsyncIterator<ReadonlyArray<T>>
  // tslint:disable-next-line: no-any
): AsyncIterator<T, any> {
  // tslint:disable-next-line: no-let readonly-array
  let array: T[] = [];
  // tslint:disable-next-line: no-any
  async function* getValues(): AsyncGenerator<T, any, unknown> {
    while (array.length === 0) {
      const { done, value } = await iter.next();
      if (done) {
        return value;
      }
      array = Array.from(value);
    }
    yield array.shift() as T;
  }
  return {
    next: async () => {
      return await getValues().next();
    }
  };
}

/**
 * Create a new AsyncIterable which provide one by one the values ​​contained into the input AsyncIterable
 *
 * @param source Original AsyncIterable
 */
export const flattenAsyncIterable = <T>(
  source: AsyncIterable<ReadonlyArray<T>>
): AsyncIterable<T> => {
  const iter = source[Symbol.asyncIterator]();
  return {
    [Symbol.asyncIterator]: () => flattenAsyncIterator(iter)
  };
};<|MERGE_RESOLUTION|>--- conflicted
+++ resolved
@@ -62,11 +62,10 @@
  * @param iter Original AsyncIterator
  * @param predicate Predicate function
  */
-export function filterAsyncIterator<T, K = T>(
-  iter: AsyncIterator<T | K>,
-  predicate: (value: T | K) => value is K
-  // tslint:disable-next-line: no-any
-): AsyncIterator<K, any> {
+export function filterAsyncIterator<T, K extends T>(
+  iter: AsyncIterator<T>,
+  predicate: (value: T) => value is K
+): AsyncIterator<K> {
   // tslint:disable-next-line: no-any
   async function* getValues(): AsyncGenerator<K, any, unknown> {
     while (true) {
@@ -85,37 +84,6 @@
     }
   };
 }
-
-/**
- * Create a new AsyncIterable providing only the values that satisfy the predicate function.
- * The predicate function is also an optional Type Guard function if types T and K are different.
- *
- * Example:
- * ```
- * const i: AsyncIterable<Either<E, A>> = {} as AsyncIterable<Either<E, A>>;
- * const f: AsyncIterable<Right<E, A>> = filterAsyncIterable<Either<E, A>, Right<E, A>>(i, isRight);
- * ```
- * @param iterable Original AsyncIterable
- * @param predicate Predicate function
- */
-<<<<<<< HEAD
-export function filterAsyncIterator<T, K extends T>(
-  iter: AsyncIterator<T>,
-  predicate: (value: T) => value is K
-): AsyncIterator<K> {
-  const iterable = {
-    [Symbol.asyncIterator]: () => iter
-=======
-export const filterAsyncIterable = <T, K = T>(
-  source: AsyncIterable<T | K>,
-  predicate: (value: T | K) => value is K
-): AsyncIterable<K> => {
-  const iter = source[Symbol.asyncIterator]();
-  return {
-    [Symbol.asyncIterator]: () => filterAsyncIterator(iter, predicate)
->>>>>>> 4028132c
-  };
-};
 
 /**
  * Create a new AsyncIterator which provide one by one the values ​​contained into the input AsyncIterator

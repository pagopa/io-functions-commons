import { Either, isRight, left, right, Right } from "fp-ts/lib/Either";
import * as t from "io-ts";
import {
  filterAsyncIterator,
  flattenAsyncIterator,
  mapAsyncIterator
} from "../async";

// tslint:disable-next-line: typedef no-any
const createMockIterator = <T, TReturn = any>(
  items: readonly T[],
  lastValue?: TReturn
): AsyncIterator<T> => {
  // tslint:disable-next-line: readonly-array
  const data: T[] = [...items];
  const result = (value: T): IteratorYieldResult<T> => ({
    done: false,
    value
  });
  const finish = (): IteratorReturnResult<typeof lastValue> => ({
    done: true,
    value: lastValue
  });
  return {
    next: jest.fn(async () => {
      const item = data.shift();
      return data.length + 1 && item ? result(item) : finish();
    })
  };
};

// tslint:disable-next-line: typedef
const createMockIterator = <T>(items: readonly T[]): AsyncIterator<T> => {
  // tslint:disable-next-line: readonly-array
  const data: T[] = [...items];
  const result = (value: T): IteratorYieldResult<T> => ({
    done: false,
    value
  });
  const finish = (): IteratorReturnResult<undefined> => ({
    done: true,
    value: undefined
  });
  return {
    next: async () => {
      const item = data.shift();
      return data.length + 1 && item ? result(item) : finish();
    }
  };
};

describe("flattenAsyncIterator utils", () => {
  const firstArray: ReadonlyArray<number> = [1, 2, 3, 4];
  const secondArray: ReadonlyArray<number> = [5, 6];

  beforeEach(() => {
    jest.clearAllMocks();
  });
  it("should iterate on flatten array", async () => {
    const inputIterator = createMockIterator([firstArray, secondArray]);

    const outputIterator = flattenAsyncIterator<number>(inputIterator);

    for (const item of [...firstArray, ...secondArray]) {
      expect(await outputIterator.next()).toEqual({ done: false, value: item });
    }
    expect(await outputIterator.next()).toEqual({
      done: true,
      value: undefined
    });
    expect(inputIterator.next).toBeCalledTimes(3);
  });

  it("should iterate on empty iterator", async () => {
    const inputIterator = createMockIterator([]);

    const outputIterator = flattenAsyncIterator<number>(inputIterator);

    expect(await outputIterator.next()).toEqual({
      done: true,
      value: undefined
    });
    expect(inputIterator.next).toBeCalledTimes(1);
  });

  it("should skip empty arrays", async () => {
    const inputIterator = createMockIterator([firstArray, []]);

    const outputIterator = flattenAsyncIterator<number>(inputIterator);
    for (const item of firstArray) {
      expect(await outputIterator.next()).toEqual({ done: false, value: item });
    }
    expect(await outputIterator.next()).toEqual({
      done: true,
      value: undefined
    });
    expect(inputIterator.next).toBeCalledTimes(3);
  });
});

describe("mapAsyncIterator utils", () => {
  beforeEach(() => {
    jest.clearAllMocks();
  });
  it("should map each element", async () => {
    const inputIterator = createMockIterator([1, 2, 3]);

    const outputIterator = mapAsyncIterator(inputIterator, n => n * 2);

    expect(await outputIterator.next()).toEqual({
      done: false,
      value: 2
    });
    expect(await outputIterator.next()).toEqual({
      done: false,
      value: 4
    });
    expect(await outputIterator.next()).toEqual({
      done: false,
      value: 6
    });
    expect(await outputIterator.next()).toEqual({
      done: true
    });
    expect(inputIterator.next).toBeCalledTimes(4);
  });

  it("should map the return value if requested", async () => {
    const inputIterator = createMockIterator([1], "bar");

    const outputIterator = mapAsyncIterator<number, string, string>(
      inputIterator,
      n => `foo-${n}`,
      true
    );

    expect(await outputIterator.next()).toEqual({
      done: false,
      value: "foo-1"
    });
    expect(await outputIterator.next()).toEqual({
      done: true,
<<<<<<< HEAD
      value: "foo-bar"
    });
    expect(inputIterator.next).toBeCalledTimes(2);
  });

  it("should map the return value if not requested", async () => {
    const inputIterator = createMockIterator([1], "bar");

    const outputIterator = mapAsyncIterator<number, string>(
      inputIterator,
      n => `foo-${n}`
    );

    expect(await outputIterator.next()).toEqual({
      done: false,
      value: "foo-1"
    });
    expect(await outputIterator.next()).toEqual({
      done: true,
      value: "bar"
    });
    expect(inputIterator.next).toBeCalledTimes(2);
  });
});

describe("filterAsyncIterator utils", () => {
  beforeEach(() => {
    jest.clearAllMocks();
  });
  it("should filter values that match the predicate", async () => {
    const expectedRightValue = right<Error, number>(1);
    const expectedReturnValue = "truw";

    const inputIterator = createMockIterator<Either<Error, number>>(
      [left(new Error("Left value error")), expectedRightValue],
      expectedReturnValue
=======
      value: expectedReturnValue
    }));
    const iter: AsyncIterator<Right<Error, number>> = filterAsyncIterator(
      mockAsyncIterator as AsyncIterator<Either<Error, number>>,
      isRight
>>>>>>> 14c24d3c
    );

    const outputIterator: AsyncIterator<Right<
      Error,
      number
    >> = filterAsyncIterator(inputIterator, isRight);

    expect(await outputIterator.next()).toEqual({
      done: false,
      value: expectedRightValue
    });
    expect(await outputIterator.next()).toEqual({
      done: true,
      value: expectedReturnValue
    });
    expect(inputIterator.next).toBeCalledTimes(3);
  });

  it("should skip all values if do not match the predicate", async () => {
    const leftValue = left(new Error("Left value error"));
    const expectedReturnValue = right(true);

    const inputIterator = createMockIterator([
      leftValue,
      leftValue,
      expectedReturnValue
    ]);

    const outputIterator = filterAsyncIterator(inputIterator, isRight);
    expect(await outputIterator.next()).toEqual({
      done: false,
      value: expectedReturnValue
    });
    expect(await outputIterator.next()).toEqual({
      done: true
    });
    expect(inputIterator.next).toBeCalledTimes(4);
  });

  it("should work using a guard as a predicate", async () => {
    interface IGeneric {
      foo: string | number;
    }
    interface ISpecialized {
      foo: string;
    }

    const iterator = createMockIterator([
      { foo: 123 },
      {
        foo: "abc"
      }
    ]);

    const guard = (value: IGeneric): value is ISpecialized =>
      typeof value.foo === "string";

    // it's important to note that it's a AsyncIterator<ISpecialized>
    const filteredIterator: AsyncIterator<ISpecialized> = filterAsyncIterator(
      iterator,
      guard
    );

    await filteredIterator.next();
    const { done } = await filteredIterator.next();

    expect(done).toBe(true);
  });

  it("should work using a a function to boolean as a predicate", async () => {
    interface IGeneric {
      foo: string | number;
    }
    interface ISpecialized {
      foo: string;
    }

    const iterator = createMockIterator([
      {
        foo: 123
      },
      {
        foo: "abc"
      }
    ]);

    // it's important to note that it cannot be a AsyncIterator<ISpecialized>
    const filteredIterator: AsyncIterator<IGeneric> = filterAsyncIterator(
      iterator,
      value => value.foo === "abc"
    );

    await filteredIterator.next();
    const { done } = await filteredIterator.next();

    expect(done).toBe(true);
  });
});

describe("Scenarios", () => {
  type ModelType = t.TypeOf<typeof ModelType>;
  // tslint:disable-next-line: no-dead-store
  const ModelType = t.interface({
    fieldA: t.string,
    fieldB: t.number
  });

  const aModel: ModelType = {
    fieldA: "foo",
    fieldB: 123
  };
  const anotherModel: ModelType = {
    fieldA: "bar",
    fieldB: 789
  };
  it("should filter Right on Either", async () => {
    const iterator: AsyncIterator<Either<
      string,
      ModelType
    >> = createMockIterator([
      right(aModel),
      left("error"),
      right(anotherModel)
    ]);

    const filteredIterator: AsyncIterator<Right<
      string,
      ModelType
    >> = filterAsyncIterator(iterator, isRight);

    const result1 = await filteredIterator.next();
    const result2 = await filteredIterator.next();
    const result3 = await filteredIterator.next();

    expect(result1).toEqual({
      done: false,
      value: right(aModel)
    });
    expect(result2).toEqual({
      done: false,
      value: right(anotherModel)
    });
    expect(result3).toEqual({
      done: true,
<<<<<<< HEAD
      value: undefined
    });
  });

  it("should extract right values from array of either", async () => {
    const iterator: AsyncIterator<ReadonlyArray<
      Either<string, ModelType>
    >> = createMockIterator([
      [right(aModel), right(aModel)],
      [left("error")],
      [],
      [right(anotherModel), left("error")]
    ]);

    const flattenIterator: AsyncIterator<Either<
      string,
      ModelType
    >> = flattenAsyncIterator(iterator);
    const fiteredIterator: AsyncIterator<Right<
      string,
      ModelType
    >> = filterAsyncIterator(flattenIterator, isRight);
    const mappedIterator: AsyncIterator<ModelType> = mapAsyncIterator(
      fiteredIterator,
      e => e.value
=======
      value: expectedReturnValue
    }));
    const iter: AsyncIterator<Right<Error, number>> = filterAsyncIterator(
      mockAsyncIterator as AsyncIterator<Either<Error, number>>,
      isRight
>>>>>>> 14c24d3c
    );

    const result1 = await mappedIterator.next();
    const result2 = await mappedIterator.next();
    const result3 = await mappedIterator.next();
    const result4 = await mappedIterator.next();

    expect(result1).toEqual({
      done: false,
      value: aModel
    });
    expect(result2).toEqual({
      done: false,
      value: aModel
    });
    expect(result3).toEqual({
      done: false,
      value: anotherModel
    });
    expect(result4).toEqual({
      done: true,
      value: undefined
    });
  });
});

describe("Scenarios", () => {
  type ModelType = t.TypeOf<typeof ModelType>;
  // tslint:disable-next-line: no-dead-store
  const ModelType = t.interface({
    fieldA: t.string,
    fieldB: t.number
  });

  const aModel: ModelType = {
    fieldA: "foo",
    fieldB: 123
  };
  const anotherModel: ModelType = {
    fieldA: "bar",
    fieldB: 789
  };
  it("should filter Right on Either", async () => {
    const iterator: AsyncIterator<Either<
      string,
      ModelType
    >> = createMockIterator([
      right(aModel),
      left("error"),
      right(anotherModel)
    ]);

    const filteredIterator: AsyncIterator<Right<
      string,
      ModelType
    >> = filterAsyncIterator(iterator, isRight);

    const result1 = await filteredIterator.next();
    const result2 = await filteredIterator.next();
    const result3 = await filteredIterator.next();

    expect(result1).toEqual({
      done: false,
      value: right(aModel)
    });
    expect(result2).toEqual({
      done: false,
      value: right(anotherModel)
    });
    expect(result3).toEqual({
      done: true,
      value: undefined
    });
  });

  it("should extract right values from array of either", async () => {
    const iterator: AsyncIterator<ReadonlyArray<
      Either<string, ModelType>
    >> = createMockIterator([
      [right(aModel), right(aModel)],
      [left("error")],
      [],
      [right(anotherModel), left("error")]
    ]);

    const flattenIterator: AsyncIterator<Either<
      string,
      ModelType
    >> = flattenAsyncIterator(iterator);
    const fiteredIterator: AsyncIterator<Right<
      string,
      ModelType
    >> = filterAsyncIterator(flattenIterator, isRight);
    const mappedIterator: AsyncIterator<ModelType> = mapAsyncIterator(
      fiteredIterator,
      e => e.value
    );

    const result1 = await mappedIterator.next();
    const result2 = await mappedIterator.next();
    const result3 = await mappedIterator.next();
    const result4 = await mappedIterator.next();

    expect(result1).toEqual({
      done: false,
      value: aModel
    });
    expect(result2).toEqual({
      done: false,
      value: aModel
    });
    expect(result3).toEqual({
      done: false,
      value: anotherModel
    });
    expect(result4).toEqual({
      done: true,
      value: undefined
    });
  });
});<|MERGE_RESOLUTION|>--- conflicted
+++ resolved
@@ -29,26 +29,6 @@
   };
 };
 
-// tslint:disable-next-line: typedef
-const createMockIterator = <T>(items: readonly T[]): AsyncIterator<T> => {
-  // tslint:disable-next-line: readonly-array
-  const data: T[] = [...items];
-  const result = (value: T): IteratorYieldResult<T> => ({
-    done: false,
-    value
-  });
-  const finish = (): IteratorReturnResult<undefined> => ({
-    done: true,
-    value: undefined
-  });
-  return {
-    next: async () => {
-      const item = data.shift();
-      return data.length + 1 && item ? result(item) : finish();
-    }
-  };
-};
-
 describe("flattenAsyncIterator utils", () => {
   const firstArray: ReadonlyArray<number> = [1, 2, 3, 4];
   const secondArray: ReadonlyArray<number> = [5, 6];
@@ -140,7 +120,6 @@
     });
     expect(await outputIterator.next()).toEqual({
       done: true,
-<<<<<<< HEAD
       value: "foo-bar"
     });
     expect(inputIterator.next).toBeCalledTimes(2);
@@ -177,13 +156,6 @@
     const inputIterator = createMockIterator<Either<Error, number>>(
       [left(new Error("Left value error")), expectedRightValue],
       expectedReturnValue
-=======
-      value: expectedReturnValue
-    }));
-    const iter: AsyncIterator<Right<Error, number>> = filterAsyncIterator(
-      mockAsyncIterator as AsyncIterator<Either<Error, number>>,
-      isRight
->>>>>>> 14c24d3c
     );
 
     const outputIterator: AsyncIterator<Right<
@@ -328,7 +300,6 @@
     });
     expect(result3).toEqual({
       done: true,
-<<<<<<< HEAD
       value: undefined
     });
   });
@@ -354,13 +325,6 @@
     const mappedIterator: AsyncIterator<ModelType> = mapAsyncIterator(
       fiteredIterator,
       e => e.value
-=======
-      value: expectedReturnValue
-    }));
-    const iter: AsyncIterator<Right<Error, number>> = filterAsyncIterator(
-      mockAsyncIterator as AsyncIterator<Either<Error, number>>,
-      isRight
->>>>>>> 14c24d3c
     );
 
     const result1 = await mappedIterator.next();

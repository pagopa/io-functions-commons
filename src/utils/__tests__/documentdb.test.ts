/* tslint:disable:no-any */
/* tslint:disable:no-duplicate-string */

import { NonEmptyString } from "italia-ts-commons/lib/strings";

import * as DocumentDb from "documentdb";

import { Either, isLeft, isRight, left, right } from "fp-ts/lib/Either";
import { none, some } from "fp-ts/lib/Option";

import { TaskEither } from "fp-ts/lib/TaskEither";
import * as DocumentDbUtils from "../documentdb";

describe("getDatabaseUri", () => {
  it("should generate a database Uri", () => {
    expect(
      DocumentDbUtils.getDatabaseUri("mydb" as NonEmptyString).uri
    ).toEqual("dbs/mydb");
  });
});

describe("getCollectionUri", () => {
  const dbUriFixture = DocumentDbUtils.getDatabaseUri("mydb" as NonEmptyString);

  it("should generate a collection Uri", () => {
    expect(
      DocumentDbUtils.getCollectionUri(dbUriFixture, "mycoll").uri
    ).toEqual("dbs/mydb/colls/mycoll");
  });
});

describe("readDatabase", () => {
  const dbUriFixture = DocumentDbUtils.getDatabaseUri("mydb" as NonEmptyString);
  const dbFixture = {} as DocumentDb.DatabaseMeta;

  it("should resolve a promise with the database", async () => {
    const clientMock = {
      readDatabase: jest.fn((_, cb) => cb(undefined, dbFixture))
    };
    const result = await DocumentDbUtils.readDatabase(
      (clientMock as any) as DocumentDb.DocumentClient,
      dbUriFixture
    );
    expect(clientMock.readDatabase).toHaveBeenCalledTimes(1);

    expect(isRight(result)).toBeTruthy();
    if (isRight(result)) {
      expect(result.value).toEqual(dbFixture);
    }
  });

  it("should reject a promise with the error", async () => {
    const clientMock = {
      readDatabase: jest.fn((_, cb) => cb("error"))
    };
    const result = await DocumentDbUtils.readDatabase(
      (clientMock as any) as DocumentDb.DocumentClient,
      dbUriFixture
    );
    expect(clientMock.readDatabase).toHaveBeenCalledTimes(1);
    expect(isLeft(result)).toBeTruthy();
    if (isLeft(result)) {
      expect(result.value).toEqual("error");
    }
  });
});

describe("readCollection", () => {
  const dbUriFixture = DocumentDbUtils.getDatabaseUri("mydb" as NonEmptyString);
  const collectionUriFixture = DocumentDbUtils.getCollectionUri(
    dbUriFixture,
    "mycollection"
  );
  const collectionFixture = {} as DocumentDb.CollectionMeta;

  it("should resolve a promise with the collection", async () => {
    const clientMock = {
      readCollection: jest.fn((_, cb) => cb(undefined, collectionFixture))
    };
    const result = await DocumentDbUtils.readCollection(
      (clientMock as any) as DocumentDb.DocumentClient,
      collectionUriFixture
    );
    expect(clientMock.readCollection).toHaveBeenCalledTimes(1);
    expect(isRight(result)).toBeTruthy();
    if (isRight(result)) {
      expect(result.value).toEqual(collectionFixture);
    }
  });

  it("should reject a promise with the error", async () => {
    const clientMock = {
      readCollection: jest.fn((_, cb) => cb("error"))
    };
    const result = await DocumentDbUtils.readCollection(
      (clientMock as any) as DocumentDb.DocumentClient,
      collectionUriFixture
    );
    expect(clientMock.readCollection).toHaveBeenCalledTimes(1);
    expect(isLeft(result)).toBeTruthy();
    if (isLeft(result)) {
      expect(result.value).toEqual("error");
    }
  });
});

describe("createDocument", () => {
  const dbUriFixture = DocumentDbUtils.getDatabaseUri("mydb" as NonEmptyString);
  const collectionUriFixture = DocumentDbUtils.getCollectionUri(
    dbUriFixture,
    "mycollection"
  );
  const documentFixture = {} as DocumentDb.NewDocument;

  it("should resolve a promise with the created document", async () => {
    const clientMock = {
      createDocument: jest.fn((_, __, ___, cb) =>
        cb(undefined, documentFixture)
      )
    };
    const result = await DocumentDbUtils.createDocument(
      (clientMock as any) as DocumentDb.DocumentClient,
      collectionUriFixture,
      documentFixture,
      "fiscalCode"
    );
    expect(clientMock.createDocument).toHaveBeenCalledTimes(1);
    expect(isRight(result)).toBeTruthy();
    if (isRight(result)) {
      expect(result.value).toEqual(documentFixture);
    }
  });

  it("should reject a promise with the error", async () => {
    const clientMock = {
      createDocument: jest.fn((_, __, ___, cb) => cb("error"))
    };
    const result = await DocumentDbUtils.createDocument(
      (clientMock as any) as DocumentDb.DocumentClient,
      collectionUriFixture,
      documentFixture,
      "fiscalCode"
    );
    expect(clientMock.createDocument).toHaveBeenCalledTimes(1);
    expect(isLeft(result)).toBeTruthy();
    if (isLeft(result)) {
      expect(result.value).toEqual("error");
    }
  });
});

describe("upsertDocument", () => {
  const dbUriFixture = DocumentDbUtils.getDatabaseUri("mydb" as NonEmptyString);
  const collectionUriFixture = DocumentDbUtils.getCollectionUri(
    dbUriFixture,
    "mycollection"
  );
  const documentFixture = {} as DocumentDb.NewDocument;

  it("should resolve a promise with the upserted document", async () => {
    const clientMock = {
      upsertDocument: jest.fn((_, __, ___, cb) =>
        cb(undefined, documentFixture)
      )
    };
    const result = await DocumentDbUtils.upsertDocument(
      (clientMock as any) as DocumentDb.DocumentClient,
      collectionUriFixture,
      documentFixture,
      "fiscalCode"
    );
    expect(clientMock.upsertDocument).toHaveBeenCalledTimes(1);
    expect(isRight(result)).toBeTruthy();
    if (isRight(result)) {
      expect(result.value).toEqual(documentFixture);
    }
  });

  it("should reject a promise with the error", async () => {
    const clientMock = {
      upsertDocument: jest.fn((_, __, ___, cb) => cb("error"))
    };
    const result = await DocumentDbUtils.upsertDocument(
      (clientMock as any) as DocumentDb.DocumentClient,
      collectionUriFixture,
      documentFixture,
      "fiscalCode"
    );
    expect(clientMock.upsertDocument).toHaveBeenCalledTimes(1);
    expect(isLeft(result)).toBeTruthy();
    if (isLeft(result)) {
      expect(result.value).toEqual("error");
    }
  });
});

describe("readDocument", () => {
  const dbUriFixture = DocumentDbUtils.getDatabaseUri("mydb" as NonEmptyString);
  const collectionUriFixture = DocumentDbUtils.getCollectionUri(
    dbUriFixture,
    "mycollection"
  );
  const documentUriFixture = DocumentDbUtils.getDocumentUri(
    collectionUriFixture,
    "mydoc"
  );
  const documentFixture = {} as DocumentDb.RetrievedDocument;

  it("should resolve a promise with the created document (single partition key)", async () => {
    const clientMock = {
      readDocument: jest.fn((__, ___, cb) => cb(undefined, documentFixture))
    };
    const result = await DocumentDbUtils.readDocument(
      (clientMock as any) as DocumentDb.DocumentClient,
      documentUriFixture,
      "k"
    );
    expect(clientMock.readDocument).toHaveBeenCalledTimes(1);
    expect(clientMock.readDocument.mock.calls[0][1]).toEqual({
      partitionKey: "k"
    });
    expect(isRight(result)).toBeTruthy();
    if (isRight(result)) {
      expect(result.value).toEqual(documentFixture);
    }
  });

  it("should reject a promise with the error", async () => {
    const clientMock = {
      readDocument: jest.fn((__, ___, cb) => cb("error"))
    };
    const result = await DocumentDbUtils.readDocument(
      (clientMock as any) as DocumentDb.DocumentClient,
      documentUriFixture,
      "k"
    );
    expect(clientMock.readDocument).toHaveBeenCalledTimes(1);
    expect(isLeft(result)).toBeTruthy();
    if (isLeft(result)) {
      expect(result.value).toEqual("error");
    }
  });
});

describe("queryDocuments", () => {
  const dbUriFixture = DocumentDbUtils.getDatabaseUri("mydb" as NonEmptyString);
  const collectionUriFixture = DocumentDbUtils.getCollectionUri(
    dbUriFixture,
    "mycollection"
  );

  it("should return an iterator for the results of the query and iterate over values", async () => {
    const iteratorMock = {
      executeNext: jest.fn(cb => cb(undefined, ["result"], undefined))
    };
    const clientMock = {
      queryDocuments: jest.fn((__, ___) => iteratorMock)
    };
    const iterator = DocumentDbUtils.queryDocuments(
      (clientMock as any) as DocumentDb.DocumentClient,
      collectionUriFixture,
      "QUERY",
      "PARTITIONKEY"
    );
    expect(clientMock.queryDocuments).toHaveBeenCalledTimes(1);
    expect(clientMock.queryDocuments).toBeCalledWith(
      collectionUriFixture.uri,
      "QUERY",
      { partitionKey: "PARTITIONKEY" }
    );
    const result = await iterator.executeNext();
    expect(iteratorMock.executeNext).toBeCalled();
    expect(isRight(result)).toBeTruthy();
    if (isRight(result)) {
      expect(result.value.isSome()).toBeTruthy();
      expect(result.value.toUndefined()).toEqual(["result"]);
    }
  });

  it("should return an iterator for the results of the query and reject the promise on failure", async () => {
    const iteratorMock = {
      executeNext: jest.fn(cb => cb("error", undefined, undefined))
    };
    const clientMock = {
      queryDocuments: jest.fn((__, ___) => iteratorMock)
    };
    const iterator = DocumentDbUtils.queryDocuments(
      (clientMock as any) as DocumentDb.DocumentClient,
      collectionUriFixture,
      "QUERY",
      "PARTITIONKEY"
    );
    expect(clientMock.queryDocuments).toHaveBeenCalledTimes(1);
    expect(clientMock.queryDocuments).toBeCalledWith(
      collectionUriFixture.uri,
      "QUERY",
      { partitionKey: "PARTITIONKEY" }
    );
    const result = await iterator.executeNext();
    expect(iteratorMock.executeNext).toBeCalled();
    expect(isLeft(result)).toBeTruthy();
    if (isLeft(result)) {
      expect(result.value).toEqual("error");
    }
  });
});

describe("queryOneDocument", () => {
  const dbUriFixture = DocumentDbUtils.getDatabaseUri("mydb" as NonEmptyString);
  const collectionUriFixture = DocumentDbUtils.getCollectionUri(
    dbUriFixture,
    "mycollection"
  );

  it("should resolve a promise to the first result of the query", async () => {
    const iteratorMock = {
      executeNext: jest.fn(cb =>
        cb(undefined, ["result1", "result2"], undefined)
      )
    };
    const clientMock = {
      queryDocuments: jest.fn((__, ___) => iteratorMock)
    };
    const result = await DocumentDbUtils.queryOneDocument(
      (clientMock as any) as DocumentDb.DocumentClient,
      collectionUriFixture,
      "QUERY",
      "PARTITIONKEY"
    );
    expect(clientMock.queryDocuments).toHaveBeenCalledTimes(1);
    expect(clientMock.queryDocuments).toBeCalledWith(
      collectionUriFixture.uri,
      "QUERY",
      { partitionKey: "PARTITIONKEY" }
    );
    expect(iteratorMock.executeNext).toBeCalled();
    expect(isRight(result)).toBeTruthy();
    if (isRight(result)) {
      expect(result.value.isSome()).toBeTruthy();
      expect(result.value.toUndefined()).toEqual("result1");
    }
  });

  it("should resolve a promise to null if the query has no results", async () => {
    const iteratorMock = {
      executeNext: jest.fn(cb => cb(undefined, [], undefined)),
      hasMoreResults: jest.fn().mockReturnValue(false)
    };
    const clientMock = {
      queryDocuments: jest.fn((__, ___) => iteratorMock)
    };
    const result = await DocumentDbUtils.queryOneDocument(
      (clientMock as any) as DocumentDb.DocumentClient,
      collectionUriFixture,
      "QUERY",
      "PARTITIONKEY"
    );
    expect(clientMock.queryDocuments).toHaveBeenCalledTimes(1);
    expect(clientMock.queryDocuments).toBeCalledWith(
      collectionUriFixture.uri,
      "QUERY",
      { partitionKey: "PARTITIONKEY" }
    );
    expect(iteratorMock.executeNext).toBeCalled();
    expect(isRight(result)).toBeTruthy();
    if (isRight(result)) {
      expect(result.value.isNone()).toBeTruthy();
    }
  });

  it("should reject a promise if the query has errors", async () => {
    const iteratorMock = {
      executeNext: jest.fn(cb => cb("error", undefined, undefined))
    };
    const clientMock = {
      queryDocuments: jest.fn((__, ___) => iteratorMock)
    };
    const result = await DocumentDbUtils.queryOneDocument(
      (clientMock as any) as DocumentDb.DocumentClient,
      collectionUriFixture,
      "QUERY",
      "PARTITIONKEY"
    );
    expect(clientMock.queryDocuments).toHaveBeenCalledTimes(1);
    expect(clientMock.queryDocuments).toBeCalledWith(
      collectionUriFixture.uri,
      "QUERY",
      { partitionKey: "PARTITIONKEY" }
    );
    expect(iteratorMock.executeNext).toBeCalled();
    expect(isLeft(result)).toBeTruthy();
    if (isLeft(result)) {
      expect(result.value).toEqual("error");
    }
  });
});

describe("mapResultIterator", () => {
  it("should map the documents of the wrapped iterator", async () => {
    const iteratorMock = {
      executeNext: jest.fn()
    };

    iteratorMock.executeNext.mockImplementationOnce(() =>
      Promise.resolve(right(some([1, 2])))
    );
    iteratorMock.executeNext.mockImplementationOnce(() =>
      Promise.resolve(right(none))
    );

    const mappedIterator = DocumentDbUtils.mapResultIterator(
      iteratorMock as any,
      (n: number) => n * 2
    );

    const result1 = await mappedIterator.executeNext();
    await mappedIterator.executeNext();

    expect(iteratorMock.executeNext).toHaveBeenCalledTimes(2);
    expect(isRight(result1)).toBeTruthy();
    if (isRight(result1)) {
      expect(result1.value.isSome());
      expect(result1.value.toUndefined()).toEqual([2, 4]);
    }
    expect(isRight(result1)).toBeTruthy();
    if (isRight(result1)) {
      expect(result1.value.isNone());
    }
  });
});

describe("filterResultIterator", () => {
  it("should filter the documents of the wrapped iterator", async () => {
    const iteratorMock = {
      executeNext: jest.fn()
    };

    iteratorMock.executeNext.mockImplementationOnce(() =>
      Promise.resolve(right(some([1, 2, 3, 4, 5])))
    );
    iteratorMock.executeNext.mockImplementationOnce(() =>
      Promise.resolve(right(none))
    );

    const filteredIterator = DocumentDbUtils.filterResultIterator(
      iteratorMock as any,
      (n: number) => n % 2 === 1
    );

    const result1 = await filteredIterator.executeNext();
    await filteredIterator.executeNext();

    expect(iteratorMock.executeNext).toHaveBeenCalledTimes(2);
    expect(isRight(result1)).toBeTruthy();
    if (isRight(result1)) {
      expect(result1.value.isSome());
      expect(result1.value.toUndefined()).toEqual([1, 3, 5]);
    }
    expect(isRight(result1)).toBeTruthy();
    if (isRight(result1)) {
      expect(result1.value.isNone());
    }
  });
});

describe("iteratorToArray", () => {
  it("should consume an iterator", async () => {
    const iteratorMock = {
      executeNext: jest.fn()
    };

    iteratorMock.executeNext.mockImplementationOnce(() =>
      Promise.resolve(right(some([1, 2])))
    );
    iteratorMock.executeNext.mockImplementationOnce(() =>
      Promise.resolve(right(some([3, 4])))
    );
    iteratorMock.executeNext.mockImplementationOnce(() =>
      Promise.resolve(right(none))
    );

    const result = await DocumentDbUtils.iteratorToArray(iteratorMock);

    expect(iteratorMock.executeNext).toHaveBeenCalledTimes(3);
    expect(result).toEqual(right([1, 2, 3, 4]));
  });
  it("should fail in case of query error", async () => {
    const iteratorMock = {
      executeNext: jest.fn()
    };
    const queryError = {
      body: "too many requests",
      code: 429
    };

    iteratorMock.executeNext.mockImplementationOnce(() =>
      Promise.resolve(right(some([1, 2])))
    );
    iteratorMock.executeNext.mockImplementationOnce(() =>
      Promise.resolve(left(queryError))
    );
    iteratorMock.executeNext.mockImplementationOnce(() =>
      Promise.resolve(right(some([3, 4])))
    );
    iteratorMock.executeNext.mockImplementationOnce(() =>
      Promise.resolve(right(none))
    );

    const result = await DocumentDbUtils.iteratorToArray(iteratorMock);

    expect(iteratorMock.executeNext).toHaveBeenCalledTimes(2);
    expect(result).toEqual(left(queryError));
  });
});

/////////////////////////////////

describe("reduceResultIterator", () => {
  it("should reduce the documents of the wrapped iterator", async () => {
    const iteratorMock = {
      executeNext: jest.fn()
    };

    iteratorMock.executeNext.mockImplementationOnce(() =>
      Promise.resolve(right(some(["1", "2"])))
    );
    iteratorMock.executeNext.mockImplementationOnce(() =>
      Promise.resolve(right(none))
    );

    const reduceIterator = DocumentDbUtils.reduceResultIterator(
      iteratorMock as any,
      (prev: string, cur: string) => prev + cur
    );

    const result1 = await reduceIterator.executeNext("");
    result1.map(r => r.map(async o => await reduceIterator.executeNext(o)));

    expect(iteratorMock.executeNext).toHaveBeenCalledTimes(2);
    expect(isRight(result1)).toBeTruthy();
    if (isRight(result1)) {
      expect(result1.value.isSome());
      expect(result1.value.toUndefined()).toEqual("12");
    }
    expect(isRight(result1)).toBeTruthy();
    if (isRight(result1)) {
      expect(result1.value.isNone());
    }
  });
});

describe("iteratorToValue", () => {
  it("should reduce an iterator into a value", async () => {
    const iteratorMock = {
      executeNext: jest.fn()
    };

    iteratorMock.executeNext.mockImplementationOnce(init =>
      Promise.resolve(right(some(init.concat("1"))))
    );
    iteratorMock.executeNext.mockImplementationOnce(init =>
      Promise.resolve(right(some(init.concat("2"))))
    );
    iteratorMock.executeNext.mockImplementationOnce(_ =>
      Promise.resolve(right(none))
    );

    const result = await DocumentDbUtils.iteratorToValue(iteratorMock, "");

    expect(iteratorMock.executeNext).toHaveBeenCalledTimes(3);
    expect(result).toEqual(right("12"));
  });
  it("should fail in case of query error", async () => {
    const iteratorMock = {
      executeNext: jest.fn()
    };
    const queryError = {
      body: "too many requests",
      code: 429
    };

    iteratorMock.executeNext.mockImplementationOnce(init =>
      Promise.resolve(right(some(init.concat("1"))))
    );
    iteratorMock.executeNext.mockImplementationOnce(() =>
      Promise.resolve(left(queryError))
    );
    iteratorMock.executeNext.mockImplementationOnce(init =>
      Promise.resolve(right(some(init.concat("2"))))
    );
    iteratorMock.executeNext.mockImplementationOnce(() =>
      Promise.resolve(right(none))
    );

    const result = await DocumentDbUtils.iteratorToValue(iteratorMock, "");

    expect(iteratorMock.executeNext).toHaveBeenCalledTimes(2);
    expect(result).toEqual(left(queryError));
  });
});

/////////////////////////////////

describe("upsertAttachment", () => {
  const aDbUri = DocumentDbUtils.getDatabaseUri("mydb" as NonEmptyString);
  const aCollectionUri = DocumentDbUtils.getCollectionUri(
    aDbUri,
    "mycollection"
  );
  const aDocumentUri = DocumentDbUtils.getDocumentUri(aCollectionUri, "mydoc");
  it("should link an attachment to the document", async () => {
    const anAttachment = {
      _self: "",
      _ts: "",
      contentType: "application/json",
      id: "",
      media: "https://www.example.com"
    };
    const clientMock = {
      upsertAttachment: jest.fn((_, __, ___, cb) => cb(undefined, anAttachment))
    };
    const result = await DocumentDbUtils.upsertAttachment(
      (clientMock as any) as DocumentDb.DocumentClient,
      aDocumentUri,
      anAttachment
    );
    expect(clientMock.upsertAttachment).toHaveBeenCalledTimes(1);
    expect(clientMock.upsertAttachment).toBeCalledWith(
      aDocumentUri.uri,
      anAttachment,
      {},
      expect.any(Function)
    );
    expect(isRight(result)).toBeTruthy();
    if (isRight(result)) {
      expect(result.value).toEqual(anAttachment);
    }
  });
});

describe("queryAttachments", () => {
  const aDbUri = DocumentDbUtils.getDatabaseUri("mydb" as NonEmptyString);
  const aCollectionUri = DocumentDbUtils.getCollectionUri(
    aDbUri,
    "mycollection"
  );
  const aDocumentUri = DocumentDbUtils.getDocumentUri(aCollectionUri, "mydoc");
  const someFeedOptions = { maxItemCount: 10000000 };
  it("should return an iterator for the attachments", async () => {
    const iteratorMock = {
      executeNext: jest.fn(cb => cb(undefined, ["result"], undefined))
    };
    const clientMock = {
      readAttachments: jest.fn((__, ___) => iteratorMock)
    };
    const iterator = DocumentDbUtils.queryAttachments(
      (clientMock as any) as DocumentDb.DocumentClient,
      aDocumentUri,
      someFeedOptions
    );
    expect(clientMock.readAttachments).toHaveBeenCalledTimes(1);
    expect(clientMock.readAttachments).toBeCalledWith(
      aDocumentUri.uri,
      someFeedOptions
    );
    const result = await iterator.executeNext();
    expect(iteratorMock.executeNext).toBeCalled();
    expect(isRight(result)).toBeTruthy();
    if (isRight(result)) {
      expect(result.value.isSome()).toBeTruthy();
      expect(result.value.toUndefined()).toEqual(["result"]);
    }
  });
});

describe("fromQueryEither", () => {
  it("should return the correct query result", async () => {
    interface IExpectedResultType {
      foo: string;
    }
    const documentResult: IExpectedResultType = { foo: "bar" };
    const queryFn: () => Promise<
      Either<DocumentDb.QueryError, IExpectedResultType>
    > = async () => right(documentResult);

    const resultTE: TaskEither<
      DocumentDbUtils.QueryError,
      IExpectedResultType
    > = DocumentDbUtils.fromQueryEither(queryFn);

    const result = await resultTE.run();

    expect(result.isRight()).toBeTruthy();
    expect(result.value).toEqual(documentResult);
  });

  it("should return the correct query error on query left", async () => {
    interface IExpectedResultType {
      foo: string;
    }
    const cosmosdbError: DocumentDb.QueryError = {
      body: "Bad Request",
      code: 400
    };
    const queryFn: () => Promise<
      Either<DocumentDb.QueryError, IExpectedResultType>
    > = async () => left(cosmosdbError);

    const resultTE: TaskEither<
      DocumentDbUtils.QueryError,
      IExpectedResultType
    > = DocumentDbUtils.fromQueryEither(queryFn);

    const result = await resultTE.run();

    expect(result.isLeft()).toBeTruthy();
    expect(result.value).toEqual(cosmosdbError);
  });

  it("should return the correct query error on rejection", async () => {
    interface IExpectedResultType {
      foo: string;
    }

    const errorMessage = "generic error";
    const queryFn: () => Promise<
      Either<DocumentDb.QueryError, IExpectedResultType>
    > = async () => {
      throw new Error(errorMessage);
    };

    const resultTE: TaskEither<
      DocumentDbUtils.QueryError,
      IExpectedResultType
    > = DocumentDbUtils.fromQueryEither(queryFn);

    const result = await resultTE.run();

    expect(result.isLeft()).toBeTruthy();
    expect(result.value).toEqual({ code: "error", body: errorMessage });
  });
<<<<<<< HEAD

  it("should return the correct query error on rejection", async () => {
    interface IExpectedResultType {
      foo: string;
    }

    const cosmosdbError: DocumentDb.QueryError = {
      body: "Bad Request",
      code: 400
    };
    const queryFn: () => Promise<
      Either<DocumentDb.QueryError, IExpectedResultType>
    > = async () => {
      throw cosmosdbError;
    };

    const resultTE: TaskEither<
      DocumentDbUtils.QueryError,
      IExpectedResultType
    > = DocumentDbUtils.fromQueryEither(queryFn);

    const result = await resultTE.run();

    expect(result.isLeft()).toBeTruthy();
    expect(result.value).toEqual(cosmosdbError);
  });

  it("should return the correct query error when an unknown error is thrown", async () => {
    interface IExpectedResultType {
      foo: string;
    }

    const unknownError = {
      foo: "bar"
    };
    const queryFn: () => Promise<
      Either<DocumentDb.QueryError, IExpectedResultType>
    > = async () => {
      throw unknownError;
    };

    const resultTE: TaskEither<
      DocumentDbUtils.QueryError,
      IExpectedResultType
    > = DocumentDbUtils.fromQueryEither(queryFn);

    const result = await resultTE.run();

    expect(result.isLeft()).toBeTruthy();
    expect(result.value).toEqual({
      body: JSON.stringify(unknownError),
      code: "error"
    });
  });
=======
>>>>>>> a9d90962
});<|MERGE_RESOLUTION|>--- conflicted
+++ resolved
@@ -739,9 +739,8 @@
     expect(result.isLeft()).toBeTruthy();
     expect(result.value).toEqual({ code: "error", body: errorMessage });
   });
-<<<<<<< HEAD
-
-  it("should return the correct query error on rejection", async () => {
+
+  it("should return the correct query error when a QueryError is thrown", async () => {
     interface IExpectedResultType {
       foo: string;
     }
@@ -794,6 +793,4 @@
       code: "error"
     });
   });
-=======
->>>>>>> a9d90962
 });
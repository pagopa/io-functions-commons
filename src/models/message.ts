--- conflicted
+++ resolved
@@ -1,15 +1,9 @@
 import { BlobService } from "azure-storage";
 import { array } from "fp-ts/lib/Array";
-import {
-  either,
-  fromOption,
-  parseJSON,
-  right,
-  toError
-} from "fp-ts/lib/Either";
 import * as E from "fp-ts/lib/Either";
 import { fromNullable, none, Option, some } from "fp-ts/lib/Option";
 import * as O from "fp-ts/lib/Option";
+import * as TE from "fp-ts/lib/TaskEither";
 import * as t from "io-ts";
 import {
   Container,
@@ -17,19 +11,10 @@
   FeedResponse,
   SqlQuerySpec
 } from "@azure/cosmos";
-import {
-  fromEither as fromEitherT,
-  left as fromLeft,
-  TaskEither
-} from "fp-ts/lib/TaskEither";
-<<<<<<< HEAD
 import { NonNegativeInteger } from "@pagopa/ts-commons/lib/numbers";
-=======
-import * as TE from "fp-ts/lib/TaskEither";
 import { pipe } from "fp-ts/lib/function";
 import { readableReport } from "@pagopa/ts-commons/lib/reporters";
 import { NonEmptyString } from "@pagopa/ts-commons/lib/strings";
->>>>>>> ea588ba6
 import {
   BaseModel,
   CosmosdbModel,
@@ -219,7 +204,7 @@
   public findMessageForRecipient(
     fiscalCode: FiscalCode,
     messageId: NonEmptyString
-  ): TaskEither<CosmosErrors, Option<RetrievedMessage>> {
+  ): TE.TaskEither<CosmosErrors, Option<RetrievedMessage>> {
     return pipe(
       this.find([messageId, fiscalCode]),
       TE.map(maybeMessage =>
@@ -244,14 +229,13 @@
     pageSize = 100 as NonNegativeInteger,
     maximumMessageId?: NonEmptyString,
     minimumMessageId?: NonEmptyString
-  ): TaskEither<
+  ): TE.TaskEither<
     CosmosErrors,
     AsyncIterator<
       ReadonlyArray<t.Validation<RetrievedMessage>>,
       ReadonlyArray<t.Validation<RetrievedMessage>>
     >
   > {
-<<<<<<< HEAD
     const commonQuerySpec = {
       parameters: [
         {
@@ -265,35 +249,41 @@
       condition: "",
       param: []
     };
-    return taskEither
-      .of({
-        nextMessagesParams: fromNullable(maximumMessageId).foldL(
-          () => emptyMessageParameter,
-          maximumId => ({
-            condition: ` AND m.id < @maxId`,
-            param: [{ name: "@maxId", value: maximumId }]
-          })
+    return pipe(
+      TE.of({
+        nextMessagesParams: pipe(
+          fromNullable(maximumMessageId),
+          O.foldW(
+            () => emptyMessageParameter,
+            maximumId => ({
+              condition: ` AND m.id < @maxId`,
+              param: [{ name: "@maxId", value: maximumId }]
+            })
+          )
         ),
-        prevMessagesParams: fromNullable(minimumMessageId).foldL(
-          () => emptyMessageParameter,
-          minimumId => ({
-            condition: ` AND m.id > @minId`,
-            param: [{ name: "@minId", value: minimumId }]
-          })
-        )
-      })
-      .mapLeft(toCosmosErrorResponse)
-      .map(({ nextMessagesParams, prevMessagesParams }) => ({
+        prevMessagesParams: pipe(
+          fromNullable(minimumMessageId),
+          O.foldW(
+            () => emptyMessageParameter,
+            minimumId => ({
+              condition: ` AND m.id > @minId`,
+              param: [{ name: "@minId", value: minimumId }]
+            })
+          )
+        )
+      }),
+      TE.mapLeft(toCosmosErrorResponse),
+      TE.map(({ nextMessagesParams, prevMessagesParams }) => ({
         parameters: [
           ...commonQuerySpec.parameters,
           ...nextMessagesParams.param,
           ...prevMessagesParams.param
         ],
         query: `${commonQuerySpec.query}${nextMessagesParams.condition}${prevMessagesParams.condition} ORDER BY m.id DESC`
-      }))
-      .chain(querySpec =>
-        fromEitherT(
-          tryCatch2v(
+      })),
+      TE.chain(querySpec =>
+        TE.fromEither(
+          E.tryCatch(
             () =>
               this.getQueryIterator(querySpec, { maxItemCount: pageSize })[
                 Symbol.asyncIterator
@@ -301,24 +291,8 @@
             toCosmosErrorResponse
           )
         )
-      );
-=======
-    return TE.fromEither(
-      E.tryCatch(
-        () =>
-          this.getQueryIterator({
-            parameters: [
-              {
-                name: "@fiscalCode",
-                value: fiscalCode
-              }
-            ],
-            query: `SELECT * FROM m WHERE m.${MESSAGE_MODEL_PK_FIELD} = @fiscalCode`
-          })[Symbol.asyncIterator](),
-        toCosmosErrorResponse
       )
     );
->>>>>>> ea588ba6
   }
 
   /**
@@ -327,7 +301,7 @@
   public findAllByQuery(
     query: string | SqlQuerySpec,
     options?: FeedOptions
-  ): TaskEither<
+  ): TE.TaskEither<
     CosmosErrors,
     Option<ReadonlyArray<RetrievedMessageWithoutContent>>
   > {
@@ -349,14 +323,14 @@
         O.isSome(_)
           ? pipe(
               TE.fromEither(
-                array.sequence(either)(
+                array.sequence(E.either)(
                   _.value.map(RetrievedMessageWithoutContent.decode)
                 )
               ),
               TE.map(some),
               TE.mapLeft(CosmosDecodingError)
             )
-          : TE.fromEither(right(none))
+          : TE.fromEither(E.right(none))
       )
     );
   }
@@ -372,7 +346,7 @@
     blobService: BlobService,
     messageId: string,
     messageContent: MessageContent
-  ): TaskEither<Error, Option<BlobService.BlobResult>> {
+  ): TE.TaskEither<Error, Option<BlobService.BlobResult>> {
     // Set the blob name
     const blobName = blobIdFromMessageId(messageId);
 
@@ -386,7 +360,7 @@
             blobName,
             messageContent
           ),
-        toError
+        E.toError
       ),
       TE.chain(TE.fromEither)
     );
@@ -401,7 +375,7 @@
   public getContentFromBlob(
     blobService: BlobService,
     messageId: string
-  ): TaskEither<Error, Option<MessageContent>> {
+  ): TE.TaskEither<Error, Option<MessageContent>> {
     const blobId = blobIdFromMessageId(messageId);
 
     // Retrieve blob content and deserialize
@@ -410,10 +384,10 @@
         () => getBlobAsText(blobService, this.containerName, blobId),
         E.toError
       ),
-      TE.chain(fromEitherT),
+      TE.chain(TE.fromEither),
       TE.chain(maybeContentAsText =>
-        fromEitherT(
-          fromOption(
+        TE.fromEither(
+          E.fromOption(
             // Blob exists but the content is empty
             () => new Error("Cannot get stored message content from blob")
           )(maybeContentAsText)
@@ -422,9 +396,9 @@
       // Try to decode the MessageContent
       TE.chain(contentAsText =>
         pipe(
-          parseJSON(contentAsText, toError),
+          E.parseJSON(contentAsText, E.toError),
           E.fold(
-            _ => fromLeft(new Error(`Cannot parse content text into object`)),
+            _ => TE.left(new Error(`Cannot parse content text into object`)),
             _ => TE.of(_)
           )
         )
@@ -434,7 +408,7 @@
           MessageContent.decode(undecodedContent),
           E.fold(
             errors =>
-              fromLeft(
+              TE.left(
                 new Error(
                   `Cannot deserialize stored message content: ${readableReport(
                     errors

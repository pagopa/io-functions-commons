/* eslint-disable @typescript-eslint/no-explicit-any */

import * as azureStorage from "azure-storage";
import * as E from "fp-ts/lib/Either";
import * as O from "fp-ts/lib/Option";
import * as asyncI from "../../utils/async";

import { FiscalCode } from "../../../generated/definitions/FiscalCode";
import { MessageBodyMarkdown } from "../../../generated/definitions/MessageBodyMarkdown";
import { MessageContent } from "../../../generated/definitions/MessageContent";

import { NonEmptyString } from "@pagopa/ts-commons/lib/strings";

import { fromNullable, none, some } from "fp-ts/lib/Option";

import {
  MessageModel,
  NewMessageWithContent,
  RetrievedMessageWithContent
} from "../message";

jest.mock("../../utils/azure_storage");
import { Container, ResourceResponse } from "@azure/cosmos";
import { MessageSubject } from "../../../generated/definitions/MessageSubject";
import { ServiceId } from "../../../generated/definitions/ServiceId";
import { TimeToLiveSeconds } from "../../../generated/definitions/TimeToLiveSeconds";
import * as azureStorageUtils from "../../utils/azure_storage";
<<<<<<< HEAD
import { elem } from "fp-ts/lib/Foldable";
import { NonNegativeInteger } from "@pagopa/ts-commons/lib/numbers";
=======
import { pipe } from "fp-ts/lib/function";
>>>>>>> ea588ba6

beforeEach(() => {
  jest.resetAllMocks();
});

const MESSAGE_CONTAINER_NAME = "message-content" as NonEmptyString;

const aMessageBodyMarkdown = "test".repeat(80) as MessageBodyMarkdown;

const aMessageContent: MessageContent = {
  markdown: aMessageBodyMarkdown,
  subject: "test".repeat(10) as MessageSubject
};

const aFiscalCode = "FRLFRC74E04B157I" as FiscalCode;

const aSerializedNewMessageWithContent = {
  content: aMessageContent,
  createdAt: new Date().toISOString(),
  fiscalCode: aFiscalCode,
  id: "A_MESSAGE_ID" as NonEmptyString,
  indexedId: "A_MESSAGE_ID" as NonEmptyString,
  senderServiceId: "agid" as ServiceId,
  senderUserId: "u123" as NonEmptyString,
  timeToLiveSeconds: 3600 as TimeToLiveSeconds
};

const aNewMessageWithContent: NewMessageWithContent = {
  ...aSerializedNewMessageWithContent,
  createdAt: new Date(),
  kind: "INewMessageWithContent"
};

const aRetrievedMessageWithContent: RetrievedMessageWithContent = {
  _etag: "_etag",
  _rid: "_rid",
  _self: "_self",
  _ts: 1,
  ...aNewMessageWithContent,
  kind: "IRetrievedMessageWithContent"
};

const iteratorGenMock = async function*(arr: any[]) {
  for (let a of arr) yield a;
};

describe("findMessages", () => {
  it("should return the messages for a fiscal code", async () => {
<<<<<<< HEAD
    const iteratorMock = iteratorGenMock([
      [right(aRetrievedMessageWithContent)]
    ]);
=======
    const iteratorMock = {
      next: jest.fn(() =>
        Promise.resolve({ value: [E.right(aRetrievedMessageWithContent)] })
      )
    };
>>>>>>> ea588ba6

    const asyncIteratorSpy = jest
      .spyOn(asyncI, "mapAsyncIterable")
      .mockImplementation(() => {
        return {
          [Symbol.asyncIterator]: () => iteratorMock
        };
      });

    const containerMock = ({
      items: {
        query: jest.fn(() => ({
          getAsyncIterator: jest.fn(() => iteratorMock)
        }))
      }
    } as unknown) as Container;

    const model = new MessageModel(containerMock, MESSAGE_CONTAINER_NAME);

    const errorsOrResultIterator = await model.findMessages(
      aRetrievedMessageWithContent.fiscalCode
    )();

    expect(asyncIteratorSpy).toHaveBeenCalledTimes(1);
    expect(containerMock.items.query).toHaveBeenCalledTimes(1);
    expect(E.isRight(errorsOrResultIterator)).toBeTruthy();
    if (E.isRight(errorsOrResultIterator)) {
      const result = await errorsOrResultIterator.right.next();
      expect(E.isRight(result.value[0])).toBeTruthy();
      if (E.isRight(result.value[0])) {
        const item = result.value[0].right;
        expect(item).toEqual(aRetrievedMessageWithContent);
      }
    }
  });

  it("should return an empty iterator if fiscalCode doesn't match", async () => {
<<<<<<< HEAD
    const iteratorMock = iteratorGenMock([[]]);
=======
    const iteratorMock = {
      next: jest.fn(() => Promise.resolve({ value: [] }))
    };
>>>>>>> ea588ba6

    const asyncIteratorSpy = jest
      .spyOn(asyncI, "mapAsyncIterable")
      // eslint-disable-next-line sonarjs/no-identical-functions
      .mockImplementation(() => {
        return {
          [Symbol.asyncIterator]: () => iteratorMock
        };
      });

    const containerMock = ({
      items: {
        query: jest.fn(() => ({
          getAsyncIterator: jest.fn(() => iteratorMock)
        }))
      }
    } as unknown) as Container;

    const model = new MessageModel(containerMock, MESSAGE_CONTAINER_NAME);

    const errorsOrResultIterator = await model.findMessages(
      aRetrievedMessageWithContent.fiscalCode
    )();

    expect(asyncIteratorSpy).toHaveBeenCalledTimes(1);
    expect(containerMock.items.query).toHaveBeenCalledTimes(1);
    expect(E.isRight(errorsOrResultIterator)).toBeTruthy();
    if (E.isRight(errorsOrResultIterator)) {
      const result = await errorsOrResultIterator.right.next();
      expect(result.value).toMatchObject([]);
    }
  });
});

it("should return an iterator containing results page of correct pageSize", async () => {
  const iteratorMock = iteratorGenMock([
    [right(aRetrievedMessageWithContent), right(aRetrievedMessageWithContent)],
    [right(aRetrievedMessageWithContent)]
  ]);

  const asyncIteratorSpy = jest
    .spyOn(asyncI, "mapAsyncIterable")
    // eslint-disable-next-line sonarjs/no-identical-functions
    .mockImplementation(() => {
      return {
        [Symbol.asyncIterator]: () => iteratorMock
      };
    });

  const containerMock = ({
    items: {
      query: jest.fn(() => ({
        getAsyncIterator: jest.fn(() => iteratorMock)
      }))
    }
  } as unknown) as Container;

  const model = new MessageModel(containerMock, MESSAGE_CONTAINER_NAME);

  const errorsOrResultIterator = await model
    .findMessages(
      aRetrievedMessageWithContent.fiscalCode,
      2 as NonNegativeInteger
    )
    .run();

  expect(asyncIteratorSpy).toHaveBeenCalledTimes(1);
  expect(containerMock.items.query).toHaveBeenCalledTimes(1);
  expect(containerMock.items.query).toHaveBeenCalledWith(
    {
      parameters: [
        { name: "@fiscalCode", value: aRetrievedMessageWithContent.fiscalCode }
      ],
      query: "SELECT * FROM m WHERE m.fiscalCode = @fiscalCode ORDER BY m.id DESC"
    },
    { maxItemCount: 2 }
  );
  expect(isRight(errorsOrResultIterator)).toBeTruthy();
  if (isRight(errorsOrResultIterator)) {
    const iterator = errorsOrResultIterator.value;
    const result = await iterator.next();
    expect(result.value).toMatchObject([
      right(aRetrievedMessageWithContent),
      right(aRetrievedMessageWithContent)
    ]);
    const result2 = await iterator.next();
    expect(result2.value).toMatchObject([right(aRetrievedMessageWithContent)]);
  }
});

it("should construct the correct query with maximumMessageId param", async () => {
  const iteratorMock = iteratorGenMock([[]]);

  const asyncIteratorSpy = jest
    .spyOn(asyncI, "mapAsyncIterable")
    // eslint-disable-next-line sonarjs/no-identical-functions
    .mockImplementation(() => {
      return {
        [Symbol.asyncIterator]: () => iteratorMock
      };
    });

  const containerMock = ({
    items: {
      query: jest.fn(() => ({
        getAsyncIterator: jest.fn(() => iteratorMock)
      }))
    }
  } as unknown) as Container;

  const model = new MessageModel(containerMock, MESSAGE_CONTAINER_NAME);

  await model
    .findMessages(
      aRetrievedMessageWithContent.fiscalCode,
      2 as NonNegativeInteger,
      "A_MESSAGE_ID" as NonEmptyString
    )
    .run();

  expect(asyncIteratorSpy).toHaveBeenCalledTimes(1);
  expect(containerMock.items.query).toHaveBeenCalledTimes(1);
  expect(containerMock.items.query).toHaveBeenCalledWith(
    {
      parameters: [
        { name: "@fiscalCode", value: aRetrievedMessageWithContent.fiscalCode },
        { name: "@maxId", value: "A_MESSAGE_ID" }
      ],
      query: "SELECT * FROM m WHERE m.fiscalCode = @fiscalCode AND m.id < @maxId ORDER BY m.id DESC"
    },
    { maxItemCount: 2 }
  );
});

it("should construct the correct query with minimumMessageId param", async () => {
  const iteratorMock = iteratorGenMock([[]]);

  const asyncIteratorSpy = jest
    .spyOn(asyncI, "mapAsyncIterable")
    // eslint-disable-next-line sonarjs/no-identical-functions
    .mockImplementation(() => {
      return {
        [Symbol.asyncIterator]: () => iteratorMock
      };
    });

  const containerMock = ({
    items: {
      query: jest.fn(() => ({
        getAsyncIterator: jest.fn(() => iteratorMock)
      }))
    }
  } as unknown) as Container;

  const model = new MessageModel(containerMock, MESSAGE_CONTAINER_NAME);

  await model
    .findMessages(
      aRetrievedMessageWithContent.fiscalCode,
      2 as NonNegativeInteger,
      undefined,
      "A_MESSAGE_ID" as NonEmptyString
    )
    .run();

  expect(asyncIteratorSpy).toHaveBeenCalledTimes(1);
  expect(containerMock.items.query).toHaveBeenCalledTimes(1);
  expect(containerMock.items.query).toHaveBeenCalledWith(
    {
      parameters: [
        { name: "@fiscalCode", value: aRetrievedMessageWithContent.fiscalCode },
        { name: "@minId", value: "A_MESSAGE_ID" }
      ],
      query: "SELECT * FROM m WHERE m.fiscalCode = @fiscalCode AND m.id > @minId ORDER BY m.id DESC"
    },
    { maxItemCount: 2 }
  );
});

it("should return an iterator with correct done definition", async () => {
  const iteratorMock = iteratorGenMock([
    [right(aRetrievedMessageWithContent), right(aRetrievedMessageWithContent)]
  ]);

  const asyncIteratorSpy = jest
    .spyOn(asyncI, "mapAsyncIterable")
    // eslint-disable-next-line sonarjs/no-identical-functions
    .mockImplementation(() => {
      return {
        [Symbol.asyncIterator]: () => iteratorMock
      };
    });

  const containerMock = ({
    items: {
      query: jest.fn(() => ({
        getAsyncIterator: jest.fn(() => iteratorMock)
      }))
    }
  } as unknown) as Container;

  const model = new MessageModel(containerMock, MESSAGE_CONTAINER_NAME);

  const errorsOrResultIterator = await model
    .findMessages(
      aRetrievedMessageWithContent.fiscalCode,
      2 as NonNegativeInteger
    )
    .run();

  expect(asyncIteratorSpy).toHaveBeenCalledTimes(1);
  expect(containerMock.items.query).toHaveBeenCalledTimes(1);
  expect(isRight(errorsOrResultIterator)).toBeTruthy();
  if (isRight(errorsOrResultIterator)) {
    const iterator = errorsOrResultIterator.value;
    const result = await iterator.next();
    expect(result.value).toMatchObject([
      right(aRetrievedMessageWithContent),
      right(aRetrievedMessageWithContent)
    ]);
    const result2 = await iterator.next();
    expect(result2.done).toBe(true);
  }
});

describe("findMessageForRecipient", () => {
  it("should return the messages if the recipient matches", async () => {
    const readMock = jest.fn().mockResolvedValueOnce(
      new ResourceResponse(
        {
          ...aRetrievedMessageWithContent
        },
        {},
        200,
        200
      )
    );
    const containerMock = ({
      item: jest.fn().mockReturnValue({ read: readMock })
    } as unknown) as Container;

    const model = new MessageModel(containerMock, MESSAGE_CONTAINER_NAME);

    const result = await model.findMessageForRecipient(
      aRetrievedMessageWithContent.fiscalCode,
      aRetrievedMessageWithContent.id
    )();

    expect(containerMock.item).toHaveBeenCalledTimes(1);
    expect(E.isRight(result)).toBeTruthy();
    if (E.isRight(result)) {
      expect(O.isSome(result.right)).toBeTruthy();
      expect(O.toUndefined(result.right)).toEqual({
        ...aRetrievedMessageWithContent
      });
    }
  });

  it("should return an empty value if the recipient doesn't match", async () => {
    const readMock = jest
      .fn()
      .mockResolvedValueOnce(new ResourceResponse(undefined, {}, 200, 200));
    const containerMock = ({
      item: jest.fn().mockReturnValue({ read: readMock })
    } as unknown) as Container;

    const model = new MessageModel(containerMock, MESSAGE_CONTAINER_NAME);

    const result = await model.findMessageForRecipient(
      "FRLFRC73E04B157I" as FiscalCode,
      aRetrievedMessageWithContent.id
    )();

    expect(containerMock.item).toHaveBeenCalledTimes(1);
    expect(E.isRight(result)).toBeTruthy();
    if (E.isRight(result)) {
      expect(O.isNone(result.right)).toBeTruthy();
    }
  });

  it("should return an error", async () => {
    const readMock = jest.fn().mockRejectedValueOnce({ code: 500 });
    const containerMock = ({
      item: jest.fn().mockReturnValue({ read: readMock })
    } as unknown) as Container;

    const model = new MessageModel(containerMock, MESSAGE_CONTAINER_NAME);

    const result = await model.findMessageForRecipient(
      "FRLFRC73E04B157I" as FiscalCode,
      aRetrievedMessageWithContent.id
    )();

    expect(containerMock.item).toHaveBeenCalledTimes(1);
    expect(E.isLeft(result)).toBeTruthy();
    if (E.isLeft(result)) {
      expect(result.left.kind).toEqual("COSMOS_ERROR_RESPONSE");
    }
  });
});

describe("storeContentAsBlob", () => {
  const aMessageId = "MESSAGE_ID";
  const aBlobResult = {
    name: "blobName"
  } as azureStorage.BlobService.BlobResult;
  it("should save the message content in a blob", async () => {
    const blobServiceMock = {};

    const containerMock = ({} as unknown) as Container;
    const model = new MessageModel(containerMock, MESSAGE_CONTAINER_NAME);

    const upsertBlobFromObjectSpy = jest
      .spyOn(azureStorageUtils, "upsertBlobFromObject")
      .mockReturnValueOnce(Promise.resolve(E.right(fromNullable(aBlobResult))));

    const blob = await model.storeContentAsBlob(
      blobServiceMock as any,
      aMessageId,
      aMessageContent
    )();

    expect(upsertBlobFromObjectSpy).toBeCalledWith(
      blobServiceMock,
      expect.any(String),
      expect.any(String),
      aMessageContent
    );
    expect(E.isRight(blob)).toBeTruthy();
    if (E.isRight(blob)) {
      expect(
        pipe(
          blob.right,
          O.map(b => expect(b).toEqual(aBlobResult))
        )
      );
    }

    upsertBlobFromObjectSpy.mockReset();
  });
});

describe("getContentFromBlob", () => {
  const aMessageId = "MESSAGE_ID";
  const blobServiceMock = {};
  const containerMock = ({} as unknown) as Container;
  const model = new MessageModel(containerMock, MESSAGE_CONTAINER_NAME);

  it("should get message content from stored blob", async () => {
    const getBlobAsTextSpy = jest
      .spyOn(azureStorageUtils, "getBlobAsText")
      .mockReturnValueOnce(
        Promise.resolve(E.right(some(JSON.stringify(aMessageContent))))
      );

    const errorOrMaybeMessageContent = await model.getContentFromBlob(
      blobServiceMock as any,
      aMessageId
    )();

    expect(getBlobAsTextSpy).toBeCalledWith(
      blobServiceMock,
      expect.any(String), // Container name
      `${aMessageId}.json`
    );
    expect(E.isRight(errorOrMaybeMessageContent)).toBeTruthy();
    if (E.isRight(errorOrMaybeMessageContent)) {
      const maybeMessageContent = errorOrMaybeMessageContent.right;
      expect(O.isSome(maybeMessageContent)).toBeTruthy();
      if (O.isSome(maybeMessageContent)) {
        expect(maybeMessageContent.value).toEqual(aMessageContent);
      }
    }

    getBlobAsTextSpy.mockReset();
  });

  it("should fail with an error when the blob cannot be retrieved", async () => {
    const err = Error();
    const getBlobAsTextSpy = jest
      .spyOn(azureStorageUtils, "getBlobAsText")
      .mockReturnValueOnce(Promise.resolve(E.left(err)));

    const errorOrMaybeMessageContent = await model.getContentFromBlob(
      blobServiceMock as any,
      aMessageId
    )();

    expect(E.isLeft(errorOrMaybeMessageContent)).toBeTruthy();
    if (E.isLeft(errorOrMaybeMessageContent)) {
      expect(errorOrMaybeMessageContent.left).toEqual(err);
    }

    getBlobAsTextSpy.mockReset();
  });

  it("should fail with an error when the retrieved blob is empty", async () => {
    const getBlobAsTextSpy = jest
      .spyOn(azureStorageUtils, "getBlobAsText")
      .mockResolvedValueOnce(E.right(none));

    const errorOrMaybeMessageContent = await model.getContentFromBlob(
      blobServiceMock as any,
      aMessageId
    )();

    expect(E.isLeft(errorOrMaybeMessageContent)).toBeTruthy();
    if (E.isLeft(errorOrMaybeMessageContent)) {
      expect(errorOrMaybeMessageContent.left).toBeInstanceOf(Error);
    }

    getBlobAsTextSpy.mockReset();
  });

  it("should fail with an error when the retrieved blob can't be decoded", async () => {
    const invalidMessageContent = {};
    const getBlobAsTextSpy = jest
      .spyOn(azureStorageUtils, "getBlobAsText")
      .mockResolvedValueOnce(
        E.right(some(JSON.stringify(invalidMessageContent)))
      );

    const errorOrMaybeMessageContent = await model.getContentFromBlob(
      blobServiceMock as any,
      aMessageId
    )();

    expect(E.isLeft(errorOrMaybeMessageContent)).toBeTruthy();
    if (E.isLeft(errorOrMaybeMessageContent)) {
      expect(errorOrMaybeMessageContent.left).toBeInstanceOf(Error);
    }

    getBlobAsTextSpy.mockReset();
  });
});<|MERGE_RESOLUTION|>--- conflicted
+++ resolved
@@ -25,12 +25,8 @@
 import { ServiceId } from "../../../generated/definitions/ServiceId";
 import { TimeToLiveSeconds } from "../../../generated/definitions/TimeToLiveSeconds";
 import * as azureStorageUtils from "../../utils/azure_storage";
-<<<<<<< HEAD
-import { elem } from "fp-ts/lib/Foldable";
 import { NonNegativeInteger } from "@pagopa/ts-commons/lib/numbers";
-=======
 import { pipe } from "fp-ts/lib/function";
->>>>>>> ea588ba6
 
 beforeEach(() => {
   jest.resetAllMocks();
@@ -79,17 +75,9 @@
 
 describe("findMessages", () => {
   it("should return the messages for a fiscal code", async () => {
-<<<<<<< HEAD
     const iteratorMock = iteratorGenMock([
-      [right(aRetrievedMessageWithContent)]
+      [E.right(aRetrievedMessageWithContent)]
     ]);
-=======
-    const iteratorMock = {
-      next: jest.fn(() =>
-        Promise.resolve({ value: [E.right(aRetrievedMessageWithContent)] })
-      )
-    };
->>>>>>> ea588ba6
 
     const asyncIteratorSpy = jest
       .spyOn(asyncI, "mapAsyncIterable")
@@ -127,13 +115,7 @@
   });
 
   it("should return an empty iterator if fiscalCode doesn't match", async () => {
-<<<<<<< HEAD
     const iteratorMock = iteratorGenMock([[]]);
-=======
-    const iteratorMock = {
-      next: jest.fn(() => Promise.resolve({ value: [] }))
-    };
->>>>>>> ea588ba6
 
     const asyncIteratorSpy = jest
       .spyOn(asyncI, "mapAsyncIterable")
@@ -170,8 +152,8 @@
 
 it("should return an iterator containing results page of correct pageSize", async () => {
   const iteratorMock = iteratorGenMock([
-    [right(aRetrievedMessageWithContent), right(aRetrievedMessageWithContent)],
-    [right(aRetrievedMessageWithContent)]
+    [E.right(aRetrievedMessageWithContent), E.right(aRetrievedMessageWithContent)],
+    [E.right(aRetrievedMessageWithContent)]
   ]);
 
   const asyncIteratorSpy = jest
@@ -198,7 +180,7 @@
       aRetrievedMessageWithContent.fiscalCode,
       2 as NonNegativeInteger
     )
-    .run();
+    ();
 
   expect(asyncIteratorSpy).toHaveBeenCalledTimes(1);
   expect(containerMock.items.query).toHaveBeenCalledTimes(1);
@@ -211,16 +193,16 @@
     },
     { maxItemCount: 2 }
   );
-  expect(isRight(errorsOrResultIterator)).toBeTruthy();
-  if (isRight(errorsOrResultIterator)) {
-    const iterator = errorsOrResultIterator.value;
+  expect(E.isRight(errorsOrResultIterator)).toBeTruthy();
+  if (E.isRight(errorsOrResultIterator)) {
+    const iterator = errorsOrResultIterator.right;
     const result = await iterator.next();
     expect(result.value).toMatchObject([
-      right(aRetrievedMessageWithContent),
-      right(aRetrievedMessageWithContent)
+      E.right(aRetrievedMessageWithContent),
+      E.right(aRetrievedMessageWithContent)
     ]);
     const result2 = await iterator.next();
-    expect(result2.value).toMatchObject([right(aRetrievedMessageWithContent)]);
+    expect(result2.value).toMatchObject([E.right(aRetrievedMessageWithContent)]);
   }
 });
 
@@ -252,7 +234,7 @@
       2 as NonNegativeInteger,
       "A_MESSAGE_ID" as NonEmptyString
     )
-    .run();
+    ();
 
   expect(asyncIteratorSpy).toHaveBeenCalledTimes(1);
   expect(containerMock.items.query).toHaveBeenCalledTimes(1);
@@ -297,7 +279,7 @@
       undefined,
       "A_MESSAGE_ID" as NonEmptyString
     )
-    .run();
+    ();
 
   expect(asyncIteratorSpy).toHaveBeenCalledTimes(1);
   expect(containerMock.items.query).toHaveBeenCalledTimes(1);
@@ -315,7 +297,7 @@
 
 it("should return an iterator with correct done definition", async () => {
   const iteratorMock = iteratorGenMock([
-    [right(aRetrievedMessageWithContent), right(aRetrievedMessageWithContent)]
+    [E.right(aRetrievedMessageWithContent), E.right(aRetrievedMessageWithContent)]
   ]);
 
   const asyncIteratorSpy = jest
@@ -342,17 +324,17 @@
       aRetrievedMessageWithContent.fiscalCode,
       2 as NonNegativeInteger
     )
-    .run();
+    ();
 
   expect(asyncIteratorSpy).toHaveBeenCalledTimes(1);
   expect(containerMock.items.query).toHaveBeenCalledTimes(1);
-  expect(isRight(errorsOrResultIterator)).toBeTruthy();
-  if (isRight(errorsOrResultIterator)) {
-    const iterator = errorsOrResultIterator.value;
+  expect(E.isRight(errorsOrResultIterator)).toBeTruthy();
+  if (E.isRight(errorsOrResultIterator)) {
+    const iterator = errorsOrResultIterator.right;
     const result = await iterator.next();
     expect(result.value).toMatchObject([
-      right(aRetrievedMessageWithContent),
-      right(aRetrievedMessageWithContent)
+      E.right(aRetrievedMessageWithContent),
+      E.right(aRetrievedMessageWithContent)
     ]);
     const result2 = await iterator.next();
     expect(result2.done).toBe(true);

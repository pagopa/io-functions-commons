--- conflicted
+++ resolved
@@ -1,16 +1,10 @@
 import * as E from "fp-ts/lib/Either";
 import { NonEmptyString, Ulid } from "@pagopa/ts-commons/lib/strings";
-<<<<<<< HEAD
-import { RCConfiguration, RetrievedRCConfiguration } from "../rc_configuration";
-import { RCConfigurationBase } from "../../../generated/definitions/RCConfigurationBase";
-import { HasPreconditionEnum } from "../../../generated/definitions/HasPrecondition";
-=======
 import {
   RCConfiguration,
   RCConfigurationBase,
   RetrievedRCConfiguration
 } from "../rc_configuration";
->>>>>>> 32c29308
 import { NonNegativeInteger } from "@pagopa/ts-commons/lib/numbers";
 import { HasPreconditionEnum } from "../../../generated/definitions/HasPrecondition";
 
@@ -133,12 +127,4 @@
     );
     expect(E.isRight(result)).toBe(true);
   });
-<<<<<<< HEAD
-
-  it("GIVEN a not valid RCConfiguration object with no environments WHEN the object is decoded THEN the decode fail", async () => {
-    const result = RCConfiguration.decode(aRemoteContentConfigurationWithNoEnv);
-    expect(E.isLeft(result)).toBe(true);
-  });
-=======
->>>>>>> 32c29308
 });
--- conflicted
+++ resolved
@@ -54,11 +54,7 @@
     "typescript": "^3.8.0"
   },
   "dependencies": {
-<<<<<<< HEAD
-    "@azure/cosmos": "^3.10.5",
-=======
     "@azure/cosmos": "^3.11.1",
->>>>>>> 3a1f4c8c
     "@pagopa/ts-commons": "^9.4.0",
     "@types/node-fetch": "^2.5.6",
     "applicationinsights": "^1.8.10",

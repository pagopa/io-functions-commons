{
  "name": "@pagopa/io-functions-commons",
  "version": "20.6.6",
  "description": "Common code for Azure functions",
  "repository": "https://github.com/pagopa/io-functions-commons",
  "author": "https://www.pagopa.gov.it",
  "license": "MIT",
  "files": [
    "dist/",
    "openapi/**/*.y*ml"
  ],
  "scripts": {
    "prebuild": "rimraf dist",
    "build": "yarn generate:definitions && tsc",
    "postversion": "git push && git push --tags",
    "test": "jest -i",
    "test:integration": "yarn build && cd ./__integrations__ && yarn install --frozen-lockfile && yarn start",
    "test:all": "yarn test && yarn test:integration",
    "lint": "eslint . -c .eslintrc.js --ext .ts,.tsx",
    "generate:all": "npm-run-all generate:*",
    "generate:definitions": "gen-api-models --api-spec ./openapi/index.yaml --out-dir ./generated/definitions",
    "generate:templates": "gulp generate:templates",
    "preversion": "auto-changelog  --config .auto-changelog.json --unreleased --commit-limit false --stdout --template preview.hbs",
    "version": "auto-changelog -p --config .auto-changelog.json --unreleased && git add CHANGELOG.md"
  },
  "devDependencies": {
    "@azure/functions": "^1.2.3",
    "@babel/runtime": "^7.14.5",
    "@pagopa/eslint-config": "^1.3.1",
    "@pagopa/openapi-codegen-ts": "^10.0.0",
    "@types/express": "^4.17.12",
    "@types/jest": "^24.9.1",
    "@types/node": "10.14.1",
    "@types/node-fetch": "^2.5.7",
    "@types/nodemailer": "^6.4.2",
    "@types/nodemailer-sendgrid": "^1.0.0",
    "@types/request-ip": "^0.0.33",
    "@types/winston": "^2.4.4",
    "auto-changelog": "^2.3.0",
    "danger": "^7.0.0",
    "danger-plugin-digitalcitizenship": "^1.0.0",
    "eslint-plugin-prettier": "^3.4.0",
    "gulp": "^3.9.1",
    "gulp-prettier": "^3.0.0",
    "gulp-rename": "^2.0.0",
    "gulp-text-simple": "^0.5.5",
    "jest": "^24.9.0",
    "json-set-map": "^1.1.2",
    "mjml": "^4.9.3",
    "npm-run-all": "^4.1.1",
    "prettier": "^1.14.3",
    "rimraf": "^2.7.1",
    "ts-jest": "^24.3.0",
    "typescript": "^4.3.5"
  },
  "dependencies": {
    "@azure/cosmos": "^3.11.5",
<<<<<<< HEAD
    "@pagopa/ts-commons": "^10.0.0",
=======
    "@pagopa/ts-commons": "^9.6.0",
>>>>>>> 8ac471e6
    "applicationinsights": "^1.8.10",
    "azure-storage": "^2.10.4",
    "cidr-matcher": "^2.1.1",
    "fp-ts": "^2.10.5",
    "helmet": "^4.6.0",
    "helmet-csp": "^2.5.1",
    "io-ts": "^2.2.16",
    "node-fetch": "^2.6.1",
    "nodemailer": "^6.6.1",
    "nodemailer-sendgrid": "^1.0.3",
    "referrer-policy": "^1.1.0",
    "rehype-stringify": "^3.0.0",
    "remark-frontmatter": "^2.0.0",
    "remark-parse": "^5.0.0",
    "remark-rehype": "^3.0.0",
    "request-ip": "^2.1.3",
    "ulid": "^2.3.0",
    "unified": "^9.2.2",
    "winston": "^3.1.0"
  },
  "peerDependencies": {
    "@azure/functions": "^1.0.3",
    "express": "^4.15.3"
  },
  "jest": {
    "testEnvironment": "node",
    "collectCoverage": true,
    "moduleFileExtensions": [
      "js",
      "json",
      "jsx",
      "node",
      "ts",
      "tsx"
    ],
    "preset": "ts-jest",
    "testMatch": [
      "**/__tests__/*.ts"
    ]
  },
  "publishConfig": {
    "registry": "https://registry.npmjs.org/"
  }
}<|MERGE_RESOLUTION|>--- conflicted
+++ resolved
@@ -55,11 +55,7 @@
   },
   "dependencies": {
     "@azure/cosmos": "^3.11.5",
-<<<<<<< HEAD
     "@pagopa/ts-commons": "^10.0.0",
-=======
-    "@pagopa/ts-commons": "^9.6.0",
->>>>>>> 8ac471e6
     "applicationinsights": "^1.8.10",
     "azure-storage": "^2.10.4",
     "cidr-matcher": "^2.1.1",

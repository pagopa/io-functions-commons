ProblemJson:
  type: object
  properties:
    type:
      type: string
      format: uri
      description: |-
        An absolute URI that identifies the problem type. When dereferenced,
        it SHOULD provide human-readable documentation for the problem type
        (e.g., using HTML).
      default: about:blank
      example: https://example.com/problem/constraint-violation
    title:
      type: string
      description: |-
        A short, summary of the problem type. Written in english and readable
        for engineers (usually not suited for non technical stakeholders and
        not localized); example: Service Unavailable
    status:
      $ref: "#/HttpStatusCode"
    detail:
      type: string
      description: |-
        A human readable explanation specific to this occurrence of the
        problem.
      example: There was an error processing the request
    instance:
      type: string
      format: uri
      description: |-
        An absolute URI that identifies the specific occurrence of the problem.
        It may or may not yield further information if dereferenced.
NotificationChannel:
  type: string
  description: |-
    All notification channels.
  x-extensible-enum:
    - EMAIL
    - WEBHOOK
  example: EMAIL
BlockedInboxOrChannel:
  type: string
  description: |-
    All notification channels plus the message inbox.
    These represent all the possible channels a user could block.
  x-extensible-enum:
    - EMAIL
    - INBOX
    - WEBHOOK
  example: INBOX
NotificationChannelStatusValue:
  type: string
  description: |-
    The status of a notification (one for each channel).
    "SENT": the notification was succesfully sent to the channel (ie. email or push notification)
    "THROTTLED": a temporary failure caused a retry during the notification processing;
      the notification associated with this channel will be delayed for a maximum of 7 days or until the message expires
    "EXPIRED": the message expired before the notification could be sent;
      this means that the maximum message time to live was reached; no notification will be sent to this channel
    "FAILED": a permanent failure caused the process to exit with an error, no notification will be sent to this channel
  x-extensible-enum:
    - SENT
    - THROTTLED
    - EXPIRED
    - FAILED
  example: SENT
NotificationChannelStatus:
  type: object
  properties:
    channel:
      $ref: "#/NotificationChannel"
    status:
      $ref: "#/NotificationChannelStatusValue"
    updated_at:
      $ref: "#/Timestamp"
    version:
      type: integer
  required:
    - channel
    - status
    - updated_at
MessageContent:
  type: object
  properties:
    subject:
      $ref: "#/MessageSubject"
    markdown:
      $ref: "#/MessageBodyMarkdown"
    payment_data:
      $ref: "#/PaymentData"
    due_date:
      $ref: "#/Timestamp"
  required:
    - subject
    - markdown
NewMessage:
  type: object
  properties:
    time_to_live:
      $ref: "#/TimeToLiveSeconds"
    content:
      $ref: "#/MessageContent"
    default_addresses:
      $ref: "#/NewMessageDefaultAddresses"
    fiscal_code:
      $ref: "#/FiscalCode"
  required:
    - content
PaymentData:
  type: object
  description: |-
    Metadata needed to process pagoPA payments.
  properties:
    amount:
      $ref: "#/PaymentAmount"
    notice_number:
      $ref: "#/PaymentNoticeNumber"
    invalid_after_due_date:
      type: boolean
      default: false
  required:
    - amount
    - notice_number
PaymentNoticeNumber:
  description:
    The field ["Numero Avviso"](https://pagopa-specifichepagamenti.readthedocs.io/it/latest/_docs/Capitolo7.html#il-numero-avviso-e-larchivio-dei-pagamenti-in-attesa)
    of pagoPa, needed to identify the payment. Format is `<aux digit (1n)>[<application code> (2n)]<codice IUV (15|17n)>`.
    See [pagoPa specs](https://www.agid.gov.it/sites/default/files/repository_files/specifiche_attuative_pagamenti_1_3_1_0.pdf) for more info on this field and the IUV.
  type: string
  pattern: "^[0123][0-9]{17}$"
PaymentAmount:
  description: |-
    Amount of payment in euro cent. PagoPA accepts up to 9999999999 euro cents.
  type: integer
  minimum: 1
  maximum: 9999999999
MaxAllowedPaymentAmount:
  description: |-
    Maximum amount in euro cents that a service is allowed to charge to a user.
  type: integer
  minimum: 0
  maximum: 9999999999
  default: 0
MessageStatusValue:
  type: string
  description: |-
    The processing status of a message.
    "ACCEPTED": the message has been accepted and will be processed for delivery;
      we'll try to store its content in the user's inbox and notify him on his preferred channels
    "THROTTLED": a temporary failure caused a retry during the message processing;
      any notification associated with this message will be delayed for a maximum of 7 days
    "FAILED": a permanent failure caused the process to exit with an error, no notification will be sent for this message
    "PROCESSED": the message was succesfully processed and is now stored in the user's inbox;
      we'll try to send a notification for each of the selected channels
    "REJECTED": either the recipient does not exist, or the sender has been blocked
  x-extensible-enum:
    - ACCEPTED
    - THROTTLED
    - FAILED
    - PROCESSED
    - REJECTED
  example: ACCEPTED
MessageStatus:
  type: object
  properties:
    status:
      $ref: "#/MessageStatusValue"
    updated_at:
      $ref: "#/Timestamp"
    version:
      type: integer
  required:
    - status
    - updated_at
CreatedMessageWithContent:
  type: object
  properties:
    id:
      type: string
    fiscal_code:
      $ref: "#/FiscalCode"
    time_to_live:
      $ref: "#/TimeToLiveSeconds"
    created_at:
      $ref: "#/Timestamp"
    content:
      $ref: "#/MessageContent"
    sender_service_id:
      type: string
  required:
    - id
    - fiscal_code
    - created_at
    - content
    - sender_service_id
CreatedMessageWithoutContent:
  type: object
  properties:
    id:
      type: string
    fiscal_code:
      $ref: "#/FiscalCode"
    time_to_live:
      $ref: "#/TimeToLiveSeconds"
    created_at:
      $ref: "#/Timestamp"
    sender_service_id:
      type: string
  required:
    - id
    - fiscal_code
    - created_at
    - sender_service_id
MessageResponseNotificationStatus:
  type: object
  properties:
    email:
      $ref: "#/NotificationChannelStatusValue"
    webhook:
      $ref: "#/NotificationChannelStatusValue"
MessageResponseWithContent:
  type: object
  properties:
    message:
      $ref: "#/CreatedMessageWithContent"
    notification:
      $ref: "#/MessageResponseNotificationStatus"
    status:
      $ref: "#/MessageStatusValue"
  required:
    - message
MessageResponseWithoutContent:
  type: object
  properties:
    message:
      $ref: "#/CreatedMessageWithoutContent"
    notification:
      $ref: "#/MessageResponseNotificationStatus"
    status:
      $ref: "#/MessageStatusValue"
  required:
    - message
FiscalCode:
  type: string
  description: User's fiscal code.
  format: FiscalCode
  x-import: italia-ts-commons/lib/strings
  example: SPNDNL80R13C555X
SandboxFiscalCode:
  type: string
  description: |-
    Sandbox user's fiscal code (used for development).
  format: SandboxFiscalCode
  x-import: italia-ts-commons/lib/strings
  example: SPNDNL80A13Y555X
OrganizationFiscalCode:
  type: string
  description: Organization fiscal code.
  format: OrganizationFiscalCode
  x-import: italia-ts-commons/lib/strings
  example: "12345678901"
MessageSubject:
  type: string
  description: |-
    The (optional) subject of the message - note that only some notification
    channels support the display of a subject. When a subject is not provided,
    one gets generated from the client attributes.
  minLength: 10
  maxLength: 120
  example: Welcome new user !
MessageBodyMarkdown:
  type: string
  description: |-
    The full version of the message, in plain text or Markdown format. The
    content of this field will be delivered to channels that don't have any
    limit in terms of content size (e.g. email, etc...).
  minLength: 80
  maxLength: 10000
  example: |-
    # This is a markdown header

    to show how easily markdown can be converted to **HTML**

    Remember: this has to be a long text.
PaginationResponse:
  type: object
  description: Pagination response parameters.
  properties:
    page_size:
      type: integer
      minimum: 1
      description: Number of items returned for each page.
      example: 2
    next:
      type: string
      description: |-
        Contains an URL to GET the next results page in the
        retrieved collection of items.
      format: uri
      example: https://example.com/?p=0XXX2
CreatedMessageWithoutContentCollection:
  description: A collection of messages
  type: object
  properties:
    items:
      type: array
      items:
        $ref: "#/CreatedMessageWithoutContent"
  required:
    - items
PaginatedCreatedMessageWithoutContentCollection:
  description: A paginated collection of messages
  allOf:
    - $ref: "#/CreatedMessageWithoutContentCollection"
    - $ref: "#/PaginationResponse"
BlockedInboxOrChannels:
  type: object
  additionalProperties:
    type: array
    items:
      $ref: "#/BlockedInboxOrChannel"
  description: |-
    All the notification channels blocked by the user.
    Each channel is related to a specific service (sender).
NewProfile:
  type: object
  description: |-
    Describes a new citizen's profile.
    Used for profile creation.
  properties:
    email:
      $ref: "#/EmailAddress"
    is_email_validated:
      $ref: "#/IsEmailValidated"
  required:
    - is_email_validated
Profile:
  type: object
  description: |-
    Describes the citizen's profile.
    Used for profile update.
  properties:
    email:
      $ref: "#/EmailAddress"
    blocked_inbox_or_channels:
      $ref: "#/BlockedInboxOrChannels"
    preferred_languages:
      $ref: "#/PreferredLanguages"
    is_inbox_enabled:
      $ref: "#/IsInboxEnabled"
    accepted_tos_version:
      $ref: "#/AcceptedTosVersion"
    is_webhook_enabled:
      $ref: "#/IsWebhookEnabled"
    is_email_enabled:
      $ref: "#/IsEmailEnabled"
    version:
      type: integer
  required:
    - version
LimitedProfile:
  description: |-
    Describes the citizen's profile, mostly interesting for preferences
    attributes.
  type: object
  properties:
    sender_allowed:
      type: boolean
      description: |-
        True in case the service that made the request can send
        messages to the user identified by this profile (false otherwise).
    preferred_languages:
      $ref: "#/PreferredLanguages"
  required:
    - sender_allowed
ExtendedProfile:
  description: |-
    Describes the citizen's profile, mostly interesting for preferences
    attributes.
  type: object
  properties:
    email:
      $ref: "#/EmailAddress"
    blocked_inbox_or_channels:
      $ref: "#/BlockedInboxOrChannels"
    preferred_languages:
      $ref: "#/PreferredLanguages"
    is_inbox_enabled:
      $ref: "#/IsInboxEnabled"
    accepted_tos_version:
      $ref: "#/AcceptedTosVersion"
    is_webhook_enabled:
      $ref: "#/IsWebhookEnabled"
    is_email_enabled:
      $ref: "#/IsEmailEnabled"
    is_email_validated:
      $ref: "#/IsEmailValidated"
    version:
      type: integer
  required:
    - is_email_enabled
    - is_email_validated
    - is_inbox_enabled
    - is_webhook_enabled
    - version
IsEmailValidated:
  type: boolean
  description: |-
    True if the user email has been validated.
IsInboxEnabled:
  type: boolean
  description: |-
    True if the recipient of a message wants to store its content for
    later retrieval.
AcceptedTosVersion:
  type: number
  minimum: 1
  description: |-
    Version of latest terms of service accepted by the user.
IsWebhookEnabled:
  type: boolean
  description: True if the recipient of a message wants to forward the notifications to the default webhook.
IsEmailEnabled:
  type: boolean
  description: True if the recipient of a message wants to forward the notifications to his email address.
TimeToLiveSeconds:
  type: integer
  default: 3600
  minimum: 3600
  maximum: 604800
  description: |-
    This parameter specifies for how long (in seconds) the system will
    try to deliver the message to the channels configured by the user.
  example: 3600
HttpStatusCode:
  type: integer
  format: int32
  description: |-
    The HTTP status code generated by the origin server for this occurrence
    of the problem.
  minimum: 100
  maximum: 600
  exclusiveMaximum: true
  example: 200
NewMessageDefaultAddresses:
  type: object
  description: |-
    Default addresses for notifying the recipient of the message in case
    no address for the related channel is set in his profile.
  properties:
    email:
      $ref: "#/EmailAddress"
EmailAddress:
  type: string
  format: email
  example: foobar@example.com
PreferredLanguage:
  type: string
  x-extensible-enum:
    - it_IT
    - en_GB
    - es_ES
    - de_DE
    - fr_FR
  example: it_IT
PreferredLanguages:
  type: array
  items:
    $ref: "#/PreferredLanguage"
  description: |-
    Indicates the User's preferred written or spoken languages in order
    of preference. Generally used for selecting a localized User interface. Valid
    values are concatenation of the ISO 639-1 two letter language code, an underscore,
    and the ISO 3166-1 2 letter country code; e.g., 'en_US' specifies the language
    English and country US.
SenderMetadata:
  title: Sender metadata
  description: Metadata associated to a sender (service).
  type: object
  properties:
    service_name:
      $ref: "#/ServiceName"
    organization_name:
      $ref: "#/OrganizationName"
    department_name:
      $ref: "#/DepartmentName"
  required:
    - service_name
    - organization_name
    - department_name
Service:
  description: A Service tied to an user's subscription.
  type: object
  properties:
    service_id:
      $ref: "#/ServiceId"
    service_name:
      $ref: "#/ServiceName"
    organization_name:
      $ref: "#/OrganizationName"
    department_name:
      $ref: "#/DepartmentName"
    authorized_cidrs:
      description: |-
        Allowed source IPs or CIDRs for this service.
      type: array
      items:
        $ref: "#/CIDR"
    authorized_recipients:
      description: |-
        If non empty, the service will be able
        to send messages only to these fiscal codes.
      type: array
      items:
        $ref: "#/FiscalCode"
    is_visible:
      type: boolean
      default: false
    max_allowed_payment_amount:
      $ref: "#/MaxAllowedPaymentAmount"
    organization_fiscal_code:
      $ref: "#/OrganizationFiscalCode"
    version:
      type: integer
    id:
      type: string
    require_secure_channels:
      type: boolean
      default: false
    service_metadata:
      $ref: "#/ServiceMetadata"
  required:
    - service_id
    - service_name
    - organization_name
    - department_name
    - authorized_cidrs
    - authorized_recipients
    - organization_fiscal_code
ServiceMetadata:
  type: object
  properties:
    description:
      type: string
      minLength: 1
    web_url:
      type: string
      minLength: 1
    app_ios:
      type: string
      minLength: 1
    app_android:
      type: string
      minLength: 1
    tos_url:
      type: string
      minLength: 1
    privacy_url:
      type: string
      minLength: 1
    address:
      type: string
      minLength: 1
    phone:
      type: string
      minLength: 1
    email:
      type: string
      minLength: 1
    pec:
      type: string
      minLength: 1
    scope:
      type: string
      x-extensible-enum:
        - NATIONAL
        - LOCAL
  required:
    - scope
ServiceTupleCollection:
  description: A collection of services tuples (service and version)
  type: object
  properties:
    items:
      type: array
      items:
        $ref: "#/ServiceTuple"
  required:
    - items
PaginatedServiceTupleCollection:
  description: A paginated collection of services tuples
  allOf:
    - $ref: "#/ServiceTupleCollection"
    - $ref: "#/PaginationResponse"
ServicePublic:
  title: Service (public)
  description: A Service associated to an user's subscription.
  type: object
  properties:
    service_id:
      $ref: "#/ServiceId"
    service_name:
      $ref: "#/ServiceName"
    organization_name:
      $ref: "#/OrganizationName"
    department_name:
      $ref: "#/DepartmentName"
    organization_fiscal_code:
      $ref: "#/OrganizationFiscalCode"
    available_notification_channels:
        $ref: "#/AvailableNotificationChannels"
    version:
      type: integer
    service_metadata:
      $ref: "#/ServiceMetadata"
  required:
    - service_id
    - service_name
    - organization_name
    - department_name
    - organization_fiscal_code
    - version
ServiceId:
  type: string
  description: |-
    The ID of the Service. Equals the subscriptionId of a registered
    API user.
  minLength: 1
ServiceTuple:
  description: Service identifier and version used to return list of services.
  type: object
  properties:
    service_id:
      $ref: "#/ServiceId"
    version:
      type: integer
  required:
    - service_id
    - version
UserDataProcessing:
  type: object
  description: |-
    A representation of a single user data processing request
  properties:
    fiscal_code:
      $ref: "#/FiscalCode"
    choice:
      $ref: "#/UserDataProcessingChoice"
    status:
      $ref: "#/UserDataProcessingStatus"
    created_at:
      $ref: "#/Timestamp"
    updated_at:
      $ref: "#/Timestamp"
    version:
      type: integer
  required:
    - fiscal_code
    - choice
    - status
    - version 
ServiceName:
  type: string
  description: The name of the service. Will be added to the content of sent messages.
  minLength: 1
OrganizationName:
  type: string
  description: |-
    The organization that runs the service. Will be added to the content
    of sent messages to identify the sender.
  minLength: 1
DepartmentName:
  type: string
  description: |-
    The department inside the organization that runs the service. Will
    be added to the content of sent messages.
  minLength: 1
AvailableNotificationChannels:
  description: |-
      All the notification channels available for a service.
  type: array
  items:
    $ref: "#/NotificationChannel"
CIDR:
  type: string
  description: Describes a single IP or a range of IPs.
  pattern: "^([0-9]{1,3}[.]){3}[0-9]{1,3}(/([0-9]|[1-2][0-9]|3[0-2]))?$"
Timestamp:
  type: string
  format: UTCISODateFromString
  description: A date-time field in ISO-8601 format and UTC timezone.
  x-import: italia-ts-commons/lib/dates
  example: "2018-10-13T00:00:00.000Z"
HttpsUrl:
  type: string
  format: uri
  description: An http(s) url.
  pattern: "^https://[-a-zA-Z0-9@:%._+~#=]{2,256}[.][a-z]{2,6}\\\\b([-a-zA-Z0-9@:%_+.~#?&/=]*)$"
UserDataProcessingStatus:
  type: string
  description: |-
    The status of a user data processing request
  enum:
    - PENDING
    - WIP
    - CLOSED
  example: PENDING
UserDataProcessingChoice:
  type: string
  description: |-
<<<<<<< HEAD
    User's choice to delete or download its own data.
=======
    User's choice to delete or download his own data.
>>>>>>> 41ef69e1
  enum:
    - DOWNLOAD
    - DELETE
  example: DOWNLOAD
UserDataProcessingChoiceRequest:
  type: object
  description: |-
    A request wrapper for User data processing choice
  properties:
    choice: 
      $ref: "#/UserDataProcessingChoice"
  required:
    - choice
    <|MERGE_RESOLUTION|>--- conflicted
+++ resolved
@@ -708,11 +708,7 @@
 UserDataProcessingChoice:
   type: string
   description: |-
-<<<<<<< HEAD
-    User's choice to delete or download its own data.
-=======
     User's choice to delete or download his own data.
->>>>>>> 41ef69e1
   enum:
     - DOWNLOAD
     - DELETE
